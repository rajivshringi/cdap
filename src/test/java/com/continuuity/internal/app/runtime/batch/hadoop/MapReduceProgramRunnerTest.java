--- conflicted
+++ resolved
@@ -18,18 +18,9 @@
 import com.continuuity.data.operation.executor.OperationExecutor;
 import com.continuuity.data.operation.executor.SynchronousTransactionAgent;
 import com.continuuity.data.operation.executor.TransactionProxy;
-<<<<<<< HEAD
 import com.continuuity.internal.app.deploy.pipeline.ApplicationWithPrograms;
 import com.continuuity.internal.app.runtime.ProgramRunnerFactory;
 import com.continuuity.internal.app.runtime.SimpleProgramOptions;
-import com.continuuity.weave.filesystem.LocalLocationFactory;
-import com.continuuity.weave.filesystem.Location;
-=======
-import com.continuuity.data.runtime.DataFabricModules;
-import com.continuuity.internal.app.deploy.pipeline.ApplicationWithPrograms;
-import com.continuuity.internal.app.runtime.ProgramRunnerFactory;
-import com.continuuity.internal.app.runtime.SimpleProgramOptions;
->>>>>>> 898dc6ca
 import com.google.common.collect.ImmutableList;
 import com.google.common.collect.Maps;
 import com.google.inject.Binder;
@@ -60,26 +51,18 @@
 
   @BeforeClass
   public static void beforeClass() {
-<<<<<<< HEAD
-    configuration = CConfiguration.create();
-    configuration.set(Constants.CFG_APP_FABRIC_TEMP_DIR, "/tmp/app/temp");
-    configuration.set(Constants.CFG_APP_FABRIC_OUTPUT_DIR, "/tmp/app/archive" + UUID.randomUUID());
-
-    injector = Guice.createInjector(new AppFabricTestModule(configuration));
-=======
     final Configuration hConf = new Configuration();
     hConf.addResource("mapred-site-local.xml");
     hConf.reloadConfiguration();
 
-    injector = Guice.createInjector(new DataFabricModules().getInMemoryModules(),
-                                    new BigMamaModule(TestHelper.configuration),
+    injector = Guice.createInjector(new AppFabricTestModule(TestHelper.configuration),
                                     new Module() {
                                       @Override
                                       public void configure(Binder binder) {
                                         binder.bind(Configuration.class).toInstance(hConf);
                                       }
                                     });
->>>>>>> 898dc6ca
+
   }
 
   @Test
