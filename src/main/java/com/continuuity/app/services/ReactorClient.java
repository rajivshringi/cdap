--- conflicted
+++ resolved
@@ -104,13 +104,8 @@
       if ("start".equals(command)) {
         AuthToken dummyAuthToken = new AuthToken("ReactorClient");
         FlowIdentifier identifier;
-<<<<<<< HEAD
-        if (this.flow != null) {
-          identifier = new FlowIdentifier("developer", application, this.flow, 1);
-=======
         if( this.flow != null) {
           identifier = new FlowIdentifier(DEVELOPER_ACCOUNT_ID, application, this.flow, 1);
->>>>>>> 2e5daa47
           identifier.setType(EntityType.FLOW);
           System.out.println(String.format("Starting flow %s for application %s ", this.flow, this.application));
         } else if (this.mapReduce != null) {
@@ -132,15 +127,9 @@
       if ("stop".equals(command)) {
 
         AuthToken dummyAuthToken = new AuthToken("ReactorClient");
-<<<<<<< HEAD
-        FlowIdentifier identifier = null;
-        if (this.flow != null) {
-          identifier = new FlowIdentifier("developer", application, this.flow, 1);
-=======
         FlowIdentifier identifier;
         if( this.flow != null) {
           identifier = new FlowIdentifier(DEVELOPER_ACCOUNT_ID, application, this.flow, 1);
->>>>>>> 2e5daa47
           identifier.setType(EntityType.FLOW);
           System.out.println(String.format("Stopping flow %s for application %s ", this.flow, this.application));
         } else if (this.mapReduce != null) {
@@ -186,15 +175,6 @@
       if ("status".equals(command)) {
         AuthToken dummyAuthToken = new AuthToken("ReactorClient");
         FlowIdentifier identifier;
-<<<<<<< HEAD
-        if (this.flow != null) {
-          identifier = new FlowIdentifier("developer", application, this.flow, 1);
-          identifier.setType(EntityType.FLOW);
-          System.out.println(String.format("Getting status for flow %s in application %s ",
-                                            this.flow, this.application));
-        } else {
-          identifier = new FlowIdentifier("developer", application, this.procedure, 1);
-=======
         if( this.flow != null) {
           identifier = new FlowIdentifier(DEVELOPER_ACCOUNT_ID, application, this.flow, 1);
           identifier.setType(EntityType.FLOW);
@@ -203,7 +183,6 @@
         }
         else {
           identifier = new FlowIdentifier(DEVELOPER_ACCOUNT_ID, application, this.procedure, 1);
->>>>>>> 2e5daa47
           identifier.setType(EntityType.QUERY);
           System.out.println(String.format("Getting status for procedure %s in application %s ",
                                            this.flow, this.application));
@@ -242,20 +221,13 @@
     Options options = new Options();
 
     options.addOption("a", APPLICATION_LONG_OPT_ARG, true, "Application Id.");
-<<<<<<< HEAD
     options.addOption("r", ARCHIVE_LONG_OPT_ARG, true, "Archive that contains the application.");
-=======
-    options.addOption("r", ARCHIVE_LONG_OPT_ARG,true, "Archive that contains the application.");
->>>>>>> 2e5daa47
     options.addOption("p", PROCEDURE_LONG_OPT_ARG, true, "Procedure Id.");
     options.addOption("h", HOSTNAME_LONG_OPT_ARG, true, "Hostname to push the application to.");
     options.addOption("k", APIKEY_LONG_OPT_ARG, true, "Apikey of the account.");
     options.addOption("f", FLOW_LONG_OPT_ARG, true, "Flow Id.");
-<<<<<<< HEAD
-=======
     options.addOption("l", FLOWLET_LONG_OPT_ARG, true, "Flowlet Id.");
     options.addOption("i", FLOWLET_INSTANCES_LONG_OPT_ARG, true, "Flowlet Instances.");
->>>>>>> 2e5daa47
     options.addOption("m", MAPREDUCE_LONG_OPT_ARG, true, "MapReduce job Id.");
 
     CommandLine commandLine;
@@ -397,15 +369,10 @@
     AuthToken dummyAuthToken = new AuthToken("ReactorClient");
     System.out.println(String.format("Deploying... :%s", this.resource));
 
-<<<<<<< HEAD
-    ResourceIdentifier identifier = client.init(dummyAuthToken, new ResourceInfo("developer", "", file.getName(),
-                                                (int) file.getTotalSpace(), file.lastModified()));
-=======
     ResourceIdentifier identifier =
       client.init(dummyAuthToken, new ResourceInfo(DEVELOPER_ACCOUNT_ID,"", file.getName(), (int)file.getTotalSpace(),
                                                    file.lastModified()));
 
->>>>>>> 2e5daa47
     Preconditions.checkNotNull(identifier, "Resource identifier is null");
 
     BufferFileInputStream is =
