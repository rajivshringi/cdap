package com.continuuity.explore.executor;

import com.continuuity.api.data.batch.RowScannable;
import com.continuuity.api.dataset.Dataset;
import com.continuuity.common.conf.Constants;
import com.continuuity.data2.dataset2.DatasetFramework;
import com.continuuity.explore.client.DatasetExploreFacade;
import com.continuuity.explore.service.ExploreService;
import com.continuuity.explore.service.Handle;
import com.continuuity.http.AbstractHttpHandler;
import com.continuuity.http.HttpResponder;
import com.continuuity.internal.io.UnsupportedTypeException;
import com.google.gson.JsonObject;
import com.google.inject.Inject;
import org.jboss.netty.handler.codec.http.HttpRequest;
import org.jboss.netty.handler.codec.http.HttpResponseStatus;
import org.slf4j.Logger;
import org.slf4j.LoggerFactory;

import javax.ws.rs.POST;
import javax.ws.rs.Path;
import javax.ws.rs.PathParam;

/**
 * Handler that implements internal explore APIs.
 */
@Path(Constants.Gateway.GATEWAY_VERSION)
public class ExploreExecutorHttpHandler extends AbstractHttpHandler {
  private static final Logger LOG = LoggerFactory.getLogger(QueryExecutorHttpHandler.class);

  private final ExploreService exploreService;
  private final DatasetFramework datasetFramework;

  @Inject
  public ExploreExecutorHttpHandler(ExploreService exploreService, DatasetFramework datasetFramework) {
    this.exploreService = exploreService;
    this.datasetFramework = datasetFramework;
  }

  /**
   * Enable ad-hoc exploration of a dataset instance.
   */
  @POST
  @Path("/explore/instances/{instance}/enable")
  public void enableExplore(@SuppressWarnings("UnusedParameters") HttpRequest request, HttpResponder responder,
                            @PathParam("instance") final String instance) {
    try {
<<<<<<< HEAD
      Map<String, String> args = decodeArguments(request);
      String query = args.get("query");
      LOG.debug("Received query: {}", query);
      Handle handle = exploreService.execute(query);
      JsonObject json = new JsonObject();
      json.addProperty("handle", handle.getHandle());
      responder.sendJson(HttpResponseStatus.OK, json);
    } catch (Throwable e) {
      LOG.error("Got exception:", e);
      responder.sendStatus(HttpResponseStatus.INTERNAL_SERVER_ERROR);
    }
  }
=======
      LOG.debug("Enabling explore for dataset instance {}", instance);
      Dataset dataset = datasetFramework.getDataset(instance, null);
      if (dataset == null) {
        responder.sendError(HttpResponseStatus.NOT_FOUND, "Cannot load dataset " + instance);
        return;
      }
>>>>>>> e8ba32b4

      if (!(dataset instanceof RowScannable)) {
        // It is not an error to get non-RowScannable datasets, since the type of dataset may not be known where this
        // call originates from.
        LOG.debug("Dataset {} does not implement {}", instance, RowScannable.class.getName());
        responder.sendStatus(HttpResponseStatus.OK);
        return;
      }

      RowScannable<?> scannable = (RowScannable) dataset;
      String createStatement;
      try {
        createStatement = DatasetExploreFacade.generateCreateStatement(instance, scannable);
      } catch (UnsupportedTypeException e) {
        LOG.error("Exception while generating create statement for dataset {}", instance, e);
        responder.sendError(HttpResponseStatus.BAD_REQUEST, e.getMessage());
        return;
      }

<<<<<<< HEAD
  @GET
  @Path("/data/queries/{id}/status")
  public void getQueryStatus(@SuppressWarnings("UnusedParameters") HttpRequest request, HttpResponder responder,
                             @PathParam("id") final String id) {
    try {
      Handle handle = Handle.fromId(id);
      Status status = exploreService.getStatus(handle);
      responder.sendJson(HttpResponseStatus.OK, status);
    } catch (HandleNotFoundException e) {
      responder.sendStatus(HttpResponseStatus.NOT_FOUND);
    } catch (Throwable e) {
      LOG.error("Got exception:", e);
      responder.sendStatus(HttpResponseStatus.INTERNAL_SERVER_ERROR);
    }
  }

  @GET
  @Path("/data/queries/{id}/schema")
  public void getQueryResultsSchema(@SuppressWarnings("UnusedParameters") HttpRequest request, HttpResponder responder,
                                    @PathParam("id") final String id) {
    try {
      Handle handle = Handle.fromId(id);
      List<ColumnDesc> schema = exploreService.getResultSchema(handle);
      responder.sendJson(HttpResponseStatus.OK, schema);
    } catch (HandleNotFoundException e) {
      responder.sendStatus(HttpResponseStatus.NOT_FOUND);
=======
      LOG.debug("Running create statement for dataset {} with row scannable {} - {}",
                instance,
                dataset.getClass().getName(),
                createStatement);

      Handle handle = exploreService.execute(createStatement);
      JsonObject json = new JsonObject();
      json.addProperty("id", handle.getId());
      responder.sendJson(HttpResponseStatus.OK, json);
>>>>>>> e8ba32b4
    } catch (Throwable e) {
      LOG.error("Got exception:", e);
      responder.sendStatus(HttpResponseStatus.INTERNAL_SERVER_ERROR);
    }
  }

  /**
   * Disable ad-hoc exploration of a dataset instance.
   */
  @POST
<<<<<<< HEAD
  @Path("/data/queries/{id}/next")
  public void getQueryNextResults(HttpRequest request, HttpResponder responder, @PathParam("id") final String id) {
    // NOTE: this call is a POST because it is not idempotent: cursor of results is moved
    try {
      Map<String, String> args = decodeArguments(request);
      int size = args.containsKey("size") ? Integer.valueOf(args.get("size")) : 1;
      Handle handle = Handle.fromId(id);
      List<Row> rows = exploreService.nextResults(handle, size);
      responder.sendJson(HttpResponseStatus.OK, rows);
    } catch (HandleNotFoundException e) {
      responder.sendStatus(HttpResponseStatus.NOT_FOUND);
=======
  @Path("/explore/instances/{instance}/disable")
  public void disableExplore(@SuppressWarnings("UnusedParameters") HttpRequest request, HttpResponder responder,
                             @PathParam("instance") final String instance) {
    try {
      LOG.debug("Disabling explore for dataset instance {}", instance);
      String deleteStatement = DatasetExploreFacade.generateDeleteStatement(instance);
      LOG.debug("Running delete statement for dataset {} - {}",
                instance,
                deleteStatement);

      Handle handle = exploreService.execute(deleteStatement);
      JsonObject json = new JsonObject();
      json.addProperty("id", handle.getId());
      responder.sendJson(HttpResponseStatus.OK, json);
>>>>>>> e8ba32b4
    } catch (Throwable e) {
      LOG.error("Got exception:", e);
      responder.sendStatus(HttpResponseStatus.INTERNAL_SERVER_ERROR);
    }
  }

}<|MERGE_RESOLUTION|>--- conflicted
+++ resolved
@@ -45,27 +45,12 @@
   public void enableExplore(@SuppressWarnings("UnusedParameters") HttpRequest request, HttpResponder responder,
                             @PathParam("instance") final String instance) {
     try {
-<<<<<<< HEAD
-      Map<String, String> args = decodeArguments(request);
-      String query = args.get("query");
-      LOG.debug("Received query: {}", query);
-      Handle handle = exploreService.execute(query);
-      JsonObject json = new JsonObject();
-      json.addProperty("handle", handle.getHandle());
-      responder.sendJson(HttpResponseStatus.OK, json);
-    } catch (Throwable e) {
-      LOG.error("Got exception:", e);
-      responder.sendStatus(HttpResponseStatus.INTERNAL_SERVER_ERROR);
-    }
-  }
-=======
       LOG.debug("Enabling explore for dataset instance {}", instance);
       Dataset dataset = datasetFramework.getDataset(instance, null);
       if (dataset == null) {
         responder.sendError(HttpResponseStatus.NOT_FOUND, "Cannot load dataset " + instance);
         return;
       }
->>>>>>> e8ba32b4
 
       if (!(dataset instanceof RowScannable)) {
         // It is not an error to get non-RowScannable datasets, since the type of dataset may not be known where this
@@ -85,34 +70,6 @@
         return;
       }
 
-<<<<<<< HEAD
-  @GET
-  @Path("/data/queries/{id}/status")
-  public void getQueryStatus(@SuppressWarnings("UnusedParameters") HttpRequest request, HttpResponder responder,
-                             @PathParam("id") final String id) {
-    try {
-      Handle handle = Handle.fromId(id);
-      Status status = exploreService.getStatus(handle);
-      responder.sendJson(HttpResponseStatus.OK, status);
-    } catch (HandleNotFoundException e) {
-      responder.sendStatus(HttpResponseStatus.NOT_FOUND);
-    } catch (Throwable e) {
-      LOG.error("Got exception:", e);
-      responder.sendStatus(HttpResponseStatus.INTERNAL_SERVER_ERROR);
-    }
-  }
-
-  @GET
-  @Path("/data/queries/{id}/schema")
-  public void getQueryResultsSchema(@SuppressWarnings("UnusedParameters") HttpRequest request, HttpResponder responder,
-                                    @PathParam("id") final String id) {
-    try {
-      Handle handle = Handle.fromId(id);
-      List<ColumnDesc> schema = exploreService.getResultSchema(handle);
-      responder.sendJson(HttpResponseStatus.OK, schema);
-    } catch (HandleNotFoundException e) {
-      responder.sendStatus(HttpResponseStatus.NOT_FOUND);
-=======
       LOG.debug("Running create statement for dataset {} with row scannable {} - {}",
                 instance,
                 dataset.getClass().getName(),
@@ -120,9 +77,8 @@
 
       Handle handle = exploreService.execute(createStatement);
       JsonObject json = new JsonObject();
-      json.addProperty("id", handle.getId());
+      json.addProperty("handle", handle.getHandle());
       responder.sendJson(HttpResponseStatus.OK, json);
->>>>>>> e8ba32b4
     } catch (Throwable e) {
       LOG.error("Got exception:", e);
       responder.sendStatus(HttpResponseStatus.INTERNAL_SERVER_ERROR);
@@ -133,19 +89,6 @@
    * Disable ad-hoc exploration of a dataset instance.
    */
   @POST
-<<<<<<< HEAD
-  @Path("/data/queries/{id}/next")
-  public void getQueryNextResults(HttpRequest request, HttpResponder responder, @PathParam("id") final String id) {
-    // NOTE: this call is a POST because it is not idempotent: cursor of results is moved
-    try {
-      Map<String, String> args = decodeArguments(request);
-      int size = args.containsKey("size") ? Integer.valueOf(args.get("size")) : 1;
-      Handle handle = Handle.fromId(id);
-      List<Row> rows = exploreService.nextResults(handle, size);
-      responder.sendJson(HttpResponseStatus.OK, rows);
-    } catch (HandleNotFoundException e) {
-      responder.sendStatus(HttpResponseStatus.NOT_FOUND);
-=======
   @Path("/explore/instances/{instance}/disable")
   public void disableExplore(@SuppressWarnings("UnusedParameters") HttpRequest request, HttpResponder responder,
                              @PathParam("instance") final String instance) {
@@ -158,9 +101,8 @@
 
       Handle handle = exploreService.execute(deleteStatement);
       JsonObject json = new JsonObject();
-      json.addProperty("id", handle.getId());
+      json.addProperty("handle", handle.getHandle());
       responder.sendJson(HttpResponseStatus.OK, json);
->>>>>>> e8ba32b4
     } catch (Throwable e) {
       LOG.error("Got exception:", e);
       responder.sendStatus(HttpResponseStatus.INTERNAL_SERVER_ERROR);
