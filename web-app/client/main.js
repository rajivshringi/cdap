--- conflicted
+++ resolved
@@ -449,67 +449,9 @@
 
     LoadingRoute: basicRouter.extend(),
 
-<<<<<<< HEAD
-	/*
-	 * Pages for lists of Elements use the List controller.
-	 * @param {string} type ['App', 'Stream', 'Flow', ...]
-	 */
-	function getListHandler(types) {
-		return {
-			/**
-			 * Check auth on every route transition.
-			 */
-      activate: function() {
-        var routeHandler = this;
-        if (C.Env.security_enabled) {
-          C.setupAuth(routeHandler, function(){
-            C.checkReactorReadiness(routeHandler);
-          })
-        } else {
-          C.checkReactorReadiness(routeHandler);
-        }
-      },
-			/*
-			 * Override to load the Controller once the Route has been activated.
-			 */
-			setupController: function  () {
-				for (var i=0, len=types.length; i<len; i++) {
-					this.controllerFor('List').load(types[i]);
-				}
-			},
-			/*
-			 * Override the templates to be rendered and where.
-			 */
-			renderTemplate: function () {
-				/*
-				 * Render the List Page template (i.e. the header / time selector)
-				 */
-				this.render('list-page', {
-					controller: 'List'
-				});
-				/*
-				 * Render a list type partial into the List Page template
-				 */
-				for (var i=0, len=types.length; i<len; i++) {
-					this.render('_' + types[i].toLowerCase() + 's-list', {
-						controller: 'List',
-						into: 'list-page'
-					});
-				}
-			},
-			/*
-			 * Override to unload the Controller once the Route has been deactivated.
-			 */
-			deactivate: function () {
-				this.controllerFor('List').unload();
-			}
-		};
-	}
-=======
     ConnectionErrorRoute: basicRouter.extend()
 
 	});
->>>>>>> 96a6d8aa
 
 	$.extend(C, {
 
