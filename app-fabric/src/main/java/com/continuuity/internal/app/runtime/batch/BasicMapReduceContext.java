package com.continuuity.internal.app.runtime.batch;

import com.continuuity.api.batch.MapReduceContext;
import com.continuuity.api.batch.MapReduceSpecification;
import com.continuuity.api.data.DataSet;
import com.continuuity.api.data.batch.BatchReadable;
import com.continuuity.api.data.batch.BatchWritable;
import com.continuuity.api.data.batch.Split;
import com.continuuity.api.metrics.Metrics;
import com.continuuity.app.metrics.MapReduceMetrics;
import com.continuuity.app.program.Program;
import com.continuuity.app.runtime.Arguments;
import com.continuuity.common.logging.LoggingContext;
import com.continuuity.common.metrics.MetricsCollectionService;
import com.continuuity.common.metrics.MetricsCollector;
import com.continuuity.common.metrics.MetricsScope;
import com.continuuity.data2.transaction.TransactionAware;
import com.continuuity.internal.app.runtime.AbstractContext;
import com.continuuity.logging.context.MapReduceLoggingContext;
import com.continuuity.weave.api.RunId;
import com.google.common.collect.ImmutableMap;
import org.apache.hadoop.mapreduce.Job;

import java.util.Iterator;
import java.util.List;
import java.util.Map;

/**
 * Mapreduce job runtime context
 */
public class BasicMapReduceContext extends AbstractContext implements MapReduceContext {

  private final MapReduceSpecification spec;
  private final MapReduceLoggingContext loggingContext;
  private final MetricsCollector systemMapperMetrics;
  private final MetricsCollector systemReducerMetrics;
  private final Arguments runtimeArguments;
  private final long logicalStartTime;

  private BatchReadable inputDataset;
  private List<Split> inputDataSelection;
  private BatchWritable outputDataset;
  private Job job;

<<<<<<< HEAD
  public BasicMapReduceContext(Program program, RunId runId, Arguments runtimeArguments,
                               TransactionAgent txAgent, Map<String, DataSet> datasets,
                               MapReduceSpecification spec, long logicalStartTime) {
    this(program, runId, runtimeArguments, txAgent, datasets, spec, logicalStartTime, null);
  }

  public BasicMapReduceContext(Program program, RunId runId, Arguments runtimeArguments,
                               TransactionAgent txAgent, Map<String, DataSet> datasets,
                               MapReduceSpecification spec, long logicalStartTime,
                               MetricsCollectionService metricsCollectionService) {
    super(program, runId, datasets);
    this.runtimeArguments = runtimeArguments;
    this.txAgent = txAgent;
    this.logicalStartTime = logicalStartTime;
    this.spec = spec;
=======
  // todo: having it here seems like a hack will be fixed with further post-integration refactoring
  private final Iterable<TransactionAware> txAwares;

  public BasicMapReduceContext(Program program,
                               RunId runId,
                               Arguments runtimeArguments,
                               Map<String, DataSet> datasets,
                               MapReduceSpecification spec,
                               Iterable<TransactionAware> txAwares) {
    this(program, runId, runtimeArguments, datasets, spec, txAwares, null);
  }


  public BasicMapReduceContext(Program program,
                               RunId runId,
                               Arguments runtimeArguments,
                               Map<String, DataSet> datasets,
                               MapReduceSpecification spec,
                               Iterable<TransactionAware> txAwares,
                               MetricsCollectionService metricsCollectionService) {
    super(program, runId, datasets);
    this.runtimeArguments = runtimeArguments;
>>>>>>> 4800c272

    if (metricsCollectionService != null) {
      this.systemMapperMetrics = getMetricsCollector(MetricsScope.REACTOR, metricsCollectionService,
                                                     getMetricContext(MapReduceMetrics.TaskType.Mapper));
      this.systemReducerMetrics = getMetricsCollector(MetricsScope.REACTOR, metricsCollectionService,
                                                      getMetricContext(MapReduceMetrics.TaskType.Reducer));
    } else {
      this.systemMapperMetrics = null;
      this.systemReducerMetrics = null;
    }
    this.loggingContext = new MapReduceLoggingContext(getAccountId(), getApplicationId(), getProgramName());
<<<<<<< HEAD
=======
    this.spec = spec;
    this.txAwares = txAwares;
>>>>>>> 4800c272
  }

  @Override
  public String toString() {
    return String.format("job=%s,=%s",
                         spec.getName(), super.toString());
  }


  @Override
  public MapReduceSpecification getSpecification() {
    return spec;
  }

  @Override
  public long getLogicalStartTime() {
    return logicalStartTime;
  }

  public void setJob(Job job) {
    this.job = job;
  }

  @Override
  public <T> T getHadoopJob() {
    return (T) job;
  }

  @Override
  public void setInput(BatchReadable dataset, List<Split> splits) {
    this.inputDataset = dataset;
    this.inputDataSelection = splits;
  }

  @Override
  public void setOutput(BatchWritable dataset) {
    this.outputDataset = dataset;
  }

  public int getInstanceId() {
    return 0;
  }

  private String getMetricContext(MapReduceMetrics.TaskType type) {
    return String.format("%s.b.%s.%s.%d",
                         getApplicationId(),
                         getProgramName(),
                         type.getId(),
                         getInstanceId());
  }

  @Override
  public Metrics getMetrics() {
    throw new UnsupportedOperationException("User metrics should be emitted through the MR framework.");
  }

  public MetricsCollector getSystemMapperMetrics() {
    return systemMapperMetrics;
  }

  public MetricsCollector getSystemReducerMetrics() {
    return systemReducerMetrics;
  }

  public LoggingContext getLoggingContext() {
    return loggingContext;
  }

  public BatchReadable getInputDataset() {
    return inputDataset;
  }

  public List<Split> getInputDataSelection() {
    return inputDataSelection;
  }

  public BatchWritable getOutputDataset() {
    return outputDataset;
  }

  Arguments getRuntimeArgs() {
    return runtimeArguments;
  }

  @Override
  public Map<String, String> getRuntimeArguments() {
    ImmutableMap.Builder<String, String> arguments = ImmutableMap.builder();
    Iterator<Map.Entry<String, String>> it = runtimeArguments.iterator();
    while (it.hasNext()) {
      arguments.put(it.next());
    }
    return arguments.build();
  }

  public void flushOperations() throws Exception {
    for (TransactionAware txAware : txAwares) {
      txAware.commitTx();
    }
  }
}<|MERGE_RESOLUTION|>--- conflicted
+++ resolved
@@ -42,23 +42,6 @@
   private BatchWritable outputDataset;
   private Job job;
 
-<<<<<<< HEAD
-  public BasicMapReduceContext(Program program, RunId runId, Arguments runtimeArguments,
-                               TransactionAgent txAgent, Map<String, DataSet> datasets,
-                               MapReduceSpecification spec, long logicalStartTime) {
-    this(program, runId, runtimeArguments, txAgent, datasets, spec, logicalStartTime, null);
-  }
-
-  public BasicMapReduceContext(Program program, RunId runId, Arguments runtimeArguments,
-                               TransactionAgent txAgent, Map<String, DataSet> datasets,
-                               MapReduceSpecification spec, long logicalStartTime,
-                               MetricsCollectionService metricsCollectionService) {
-    super(program, runId, datasets);
-    this.runtimeArguments = runtimeArguments;
-    this.txAgent = txAgent;
-    this.logicalStartTime = logicalStartTime;
-    this.spec = spec;
-=======
   // todo: having it here seems like a hack will be fixed with further post-integration refactoring
   private final Iterable<TransactionAware> txAwares;
 
@@ -67,8 +50,9 @@
                                Arguments runtimeArguments,
                                Map<String, DataSet> datasets,
                                MapReduceSpecification spec,
-                               Iterable<TransactionAware> txAwares) {
-    this(program, runId, runtimeArguments, datasets, spec, txAwares, null);
+                               Iterable<TransactionAware> txAwares,
+                               long logicalStartTime) {
+    this(program, runId, runtimeArguments, datasets, spec, txAwares, logicalStartTime, null);
   }
 
 
@@ -78,10 +62,11 @@
                                Map<String, DataSet> datasets,
                                MapReduceSpecification spec,
                                Iterable<TransactionAware> txAwares,
+                               long logicalStartTime,
                                MetricsCollectionService metricsCollectionService) {
     super(program, runId, datasets);
     this.runtimeArguments = runtimeArguments;
->>>>>>> 4800c272
+    this.logicalStartTime = logicalStartTime;
 
     if (metricsCollectionService != null) {
       this.systemMapperMetrics = getMetricsCollector(MetricsScope.REACTOR, metricsCollectionService,
@@ -93,11 +78,8 @@
       this.systemReducerMetrics = null;
     }
     this.loggingContext = new MapReduceLoggingContext(getAccountId(), getApplicationId(), getProgramName());
-<<<<<<< HEAD
-=======
     this.spec = spec;
     this.txAwares = txAwares;
->>>>>>> 4800c272
   }
 
   @Override
