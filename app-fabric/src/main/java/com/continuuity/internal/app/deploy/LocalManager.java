/*
 * Copyright 2012-2013 Continuuity,Inc. All Rights Reserved.
 */

package com.continuuity.internal.app.deploy;

import com.continuuity.app.Id;
import com.continuuity.app.deploy.Manager;
import com.continuuity.app.store.Store;
import com.continuuity.app.store.StoreFactory;
import com.continuuity.common.conf.CConfiguration;
import com.continuuity.data2.dataset2.DatasetFramework;
import com.continuuity.data2.transaction.queue.QueueAdmin;
import com.continuuity.data2.transaction.stream.StreamConsumerFactory;
import com.continuuity.internal.app.deploy.pipeline.ApplicationRegistrationStage;
import com.continuuity.internal.app.deploy.pipeline.DeletedProgramHandlerStage;
import com.continuuity.internal.app.deploy.pipeline.DeployDatasetModulesStage;
import com.continuuity.internal.app.deploy.pipeline.LocalArchiveLoaderStage;
import com.continuuity.internal.app.deploy.pipeline.ProgramGenerationStage;
import com.continuuity.internal.app.deploy.pipeline.VerificationStage;
import com.continuuity.pipeline.Pipeline;
import com.continuuity.pipeline.PipelineFactory;
import com.google.common.util.concurrent.ListenableFuture;
import com.google.inject.Inject;
import com.google.inject.assistedinject.Assisted;
import org.apache.twill.discovery.DiscoveryServiceClient;
import org.apache.twill.filesystem.LocationFactory;

import javax.annotation.Nullable;

/**
 * This class is concrete implementation of {@link Manager}.
 *
 * @param <I> Input type.
 * @param <O> Output type.
 */
public class LocalManager<I, O> implements Manager<I, O> {
  private final PipelineFactory pipelineFactory;
  private final LocationFactory locationFactory;
  private final CConfiguration configuration;
  private final Store store;
  private final StreamConsumerFactory streamConsumerFactory;
  private final QueueAdmin queueAdmin;
  private final DiscoveryServiceClient discoveryServiceClient;
<<<<<<< HEAD
  private final ProgramTerminator programTerminator;
=======
  private final DatasetFramework datasetFramework;
>>>>>>> 26734bb0

  @Inject
  public LocalManager(CConfiguration configuration, PipelineFactory pipelineFactory,
                      LocationFactory locationFactory, StoreFactory storeFactory,
<<<<<<< HEAD
                      StreamConsumerFactory streamConsumerFactory,
                      QueueAdmin queueAdmin, DiscoveryServiceClient discoveryServiceClient,
                      @Assisted ProgramTerminator programTerminator) {
=======
                      ProgramTerminator programTerminator, QueueAdmin queueAdmin,
                      DiscoveryServiceClient discoveryServiceClient,
                      DatasetFramework datasetFramework) {
>>>>>>> 26734bb0
    this.configuration = configuration;
    this.pipelineFactory = pipelineFactory;
    this.locationFactory = locationFactory;
    this.discoveryServiceClient = discoveryServiceClient;
    this.store = storeFactory.create();
    this.streamConsumerFactory = streamConsumerFactory;
    this.queueAdmin = queueAdmin;
<<<<<<< HEAD
    this.programTerminator = programTerminator;
=======
    this.datasetFramework = datasetFramework;
>>>>>>> 26734bb0
  }

  @Override
  public ListenableFuture<O> deploy(Id.Account id, @Nullable String appId, I input) throws Exception {
    Pipeline<O> pipeline = pipelineFactory.getPipeline();
    pipeline.addLast(new LocalArchiveLoaderStage(id, appId));
    pipeline.addLast(new VerificationStage());
<<<<<<< HEAD
    pipeline.addLast(new DeletedProgramHandlerStage(store, programTerminator, streamConsumerFactory,
                                                    queueAdmin, discoveryServiceClient));
=======
    pipeline.addLast(new DeployDatasetModulesStage(datasetFramework));
    pipeline.addLast(new DeletedProgramHandlerStage(store, programTerminator, queueAdmin, discoveryServiceClient));
>>>>>>> 26734bb0
    pipeline.addLast(new ProgramGenerationStage(configuration, locationFactory));
    pipeline.addLast(new ApplicationRegistrationStage(store));
    return pipeline.execute(input);
  }
}<|MERGE_RESOLUTION|>--- conflicted
+++ resolved
@@ -42,24 +42,20 @@
   private final StreamConsumerFactory streamConsumerFactory;
   private final QueueAdmin queueAdmin;
   private final DiscoveryServiceClient discoveryServiceClient;
-<<<<<<< HEAD
+
   private final ProgramTerminator programTerminator;
-=======
+
   private final DatasetFramework datasetFramework;
->>>>>>> 26734bb0
+
 
   @Inject
   public LocalManager(CConfiguration configuration, PipelineFactory pipelineFactory,
                       LocationFactory locationFactory, StoreFactory storeFactory,
-<<<<<<< HEAD
                       StreamConsumerFactory streamConsumerFactory,
                       QueueAdmin queueAdmin, DiscoveryServiceClient discoveryServiceClient,
+                      DatasetFramework datasetFramework,
                       @Assisted ProgramTerminator programTerminator) {
-=======
-                      ProgramTerminator programTerminator, QueueAdmin queueAdmin,
-                      DiscoveryServiceClient discoveryServiceClient,
-                      DatasetFramework datasetFramework) {
->>>>>>> 26734bb0
+
     this.configuration = configuration;
     this.pipelineFactory = pipelineFactory;
     this.locationFactory = locationFactory;
@@ -67,11 +63,8 @@
     this.store = storeFactory.create();
     this.streamConsumerFactory = streamConsumerFactory;
     this.queueAdmin = queueAdmin;
-<<<<<<< HEAD
     this.programTerminator = programTerminator;
-=======
     this.datasetFramework = datasetFramework;
->>>>>>> 26734bb0
   }
 
   @Override
@@ -79,13 +72,9 @@
     Pipeline<O> pipeline = pipelineFactory.getPipeline();
     pipeline.addLast(new LocalArchiveLoaderStage(id, appId));
     pipeline.addLast(new VerificationStage());
-<<<<<<< HEAD
+    pipeline.addLast(new DeployDatasetModulesStage(datasetFramework));
     pipeline.addLast(new DeletedProgramHandlerStage(store, programTerminator, streamConsumerFactory,
                                                     queueAdmin, discoveryServiceClient));
-=======
-    pipeline.addLast(new DeployDatasetModulesStage(datasetFramework));
-    pipeline.addLast(new DeletedProgramHandlerStage(store, programTerminator, queueAdmin, discoveryServiceClient));
->>>>>>> 26734bb0
     pipeline.addLast(new ProgramGenerationStage(configuration, locationFactory));
     pipeline.addLast(new ApplicationRegistrationStage(store));
     return pipeline.execute(input);
