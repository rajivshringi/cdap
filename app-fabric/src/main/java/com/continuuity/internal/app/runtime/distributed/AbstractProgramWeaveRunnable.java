--- conflicted
+++ resolved
@@ -11,13 +11,9 @@
 import com.continuuity.app.runtime.ProgramRunner;
 import com.continuuity.common.conf.CConfiguration;
 import com.continuuity.common.conf.Constants;
-<<<<<<< HEAD
 import com.continuuity.common.guice.ConfigModule;
-=======
->>>>>>> c2874671
 import com.continuuity.common.guice.IOModule;
 import com.continuuity.common.metrics.OverlordMetricsReporter;
-import com.continuuity.common.utils.Networks;
 import com.continuuity.data.operation.executor.OperationExecutor;
 import com.continuuity.data.operation.executor.remote.RemoteOperationExecutor;
 import com.continuuity.internal.app.queue.QueueReaderFactory;
@@ -68,7 +64,6 @@
 import java.io.File;
 import java.io.IOException;
 import java.net.InetAddress;
-import java.net.InetSocketAddress;
 import java.util.Map;
 import java.util.concurrent.TimeUnit;
 
@@ -236,11 +231,7 @@
       @Override
       protected void configure() {
         bind(InetAddress.class).annotatedWith(Names.named(Constants.CFG_APP_FABRIC_SERVER_ADDRESS))
-<<<<<<< HEAD
-          .toInstance(context.getHost());
-=======
                                .toInstance(context.getHost());
->>>>>>> c2874671
 
         bind(LocationFactory.class).toInstance(new HDFSLocationFactory(hConf));
 
