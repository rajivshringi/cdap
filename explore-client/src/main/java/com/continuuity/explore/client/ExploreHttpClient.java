--- conflicted
+++ resolved
@@ -147,7 +147,6 @@
   }
 
   @Override
-<<<<<<< HEAD
   public List<QueryResult> previewResults(QueryHandle handle)
     throws ExploreException, HandleNotFoundException, SQLException {
     HttpResponse response = doPost(String.format("data/explore/queries/%s/%s", handle.getHandle(), "preview"),
@@ -159,18 +158,6 @@
   }
 
   @Override
-  public void cancel(QueryHandle handle) throws ExploreException, HandleNotFoundException {
-    HttpResponse response = doPost(String.format("data/explore/queries/%s/%s", handle.getHandle(), "cancel"),
-                                   null, null);
-    if (HttpResponseStatus.OK.getCode() == response.getResponseCode()) {
-      return;
-    }
-    throw new ExploreException("Cannot cancel operation. Reason: " + getDetails(response));
-  }
-
-  @Override
-=======
->>>>>>> c6abddce
   public void close(QueryHandle handle) throws ExploreException, HandleNotFoundException {
     HttpResponse response = doDelete(String.format("data/explore/queries/%s", handle.getHandle()));
     if (HttpResponseStatus.OK.getCode() == response.getResponseCode()) {
