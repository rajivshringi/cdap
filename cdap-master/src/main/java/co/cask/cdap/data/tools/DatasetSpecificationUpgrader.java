--- conflicted
+++ resolved
@@ -23,10 +23,6 @@
 import co.cask.cdap.data2.util.TableId;
 import co.cask.cdap.data2.util.hbase.HBaseTableUtil;
 import co.cask.cdap.data2.util.hbase.ScanBuilder;
-<<<<<<< HEAD
-=======
-import co.cask.cdap.proto.Id;
->>>>>>> e3c64e48
 import co.cask.cdap.proto.id.NamespaceId;
 import com.google.common.annotations.VisibleForTesting;
 import com.google.gson.Gson;
@@ -79,11 +75,7 @@
    * @throws Exception
    */
   public void upgrade() throws Exception {
-<<<<<<< HEAD
-    TableId datasetSpecId = TableId.from(NamespaceId.SYSTEM.getEntityName(), DatasetMetaTableUtil.INSTANCE_TABLE_NAME);
-=======
     TableId datasetSpecId = tableUtil.createHTableId(NamespaceId.SYSTEM, DatasetMetaTableUtil.INSTANCE_TABLE_NAME);
->>>>>>> e3c64e48
     HBaseAdmin hBaseAdmin = new HBaseAdmin(conf);
     if (!tableUtil.tableExists(hBaseAdmin, datasetSpecId)) {
       LOG.error("Dataset instance table does not exist: {}. Should not happen", datasetSpecId);
