--- conflicted
+++ resolved
@@ -18,11 +18,7 @@
   return $window.dagreD3;
 });
 
-<<<<<<< HEAD
-module.controller('myFlowController', function($scope, d3, dagreD3, $state, $filter) {
-=======
 module.controller('myFlowController', function($scope, d3, dagreD3) {
->>>>>>> f6b5ab91
   function update(newVal, oldVal) {
     if (angular.isObject(newVal) && Object.keys(newVal).length) {
       $scope.render();
@@ -33,11 +29,7 @@
   $scope.$watchCollection('model.metrics', update);
 });
 
-<<<<<<< HEAD
-module.directive('myFlowGraph', function () {
-=======
 module.directive('myFlowGraph', function ($filter, $state) {
->>>>>>> f6b5ab91
   return angular.extend({
     link: function (scope, elem, attr) {
       scope.render = function () {
@@ -248,192 +240,6 @@
   }, baseDirective);
 });
 
-<<<<<<< HEAD
-module.directive('myWorkflowGraph', function () {
-  return angular.extend({
-    link: function (scope, elem, attr) {
-      scope.render = function () {
-        var nodes = scope.model.nodes;
-        var edges = scope.model.edges;
-        var instanceMap = {};
-        var labelMap = {};
-
-        var numberFilter = $filter('myNumber');
-
-        var renderer = new dagreD3.render();
-        var g = new dagreD3.graphlib.Graph();
-        var metricCircleRadius = 25;
-        var instanceCircleRadius = 10;
-        var flowletCircleRadius = 60;
-        // Since names are padded inside of shapes, this needs the same padding to be vertically center aligned.
-        var metricCountPadding = 5;
-
-        var streamDiagramWidth = 40;
-        var streamDiagramHeight = 30;
-        var instanceBufferHeight = 30;
-
-        g.setGraph({
-          nodesep: 60,
-          ranksep: 70,
-          rankdir: 'LR',
-          marginx: 30,
-          marginy: 30
-        })
-          .setDefaultEdgeLabel(function () { return {}; });
-
-        // First set nodes and edges.
-        angular.forEach(nodes, function (node) {
-          var nodeLabel = node.name.length > 8 ? node.name.substr(0, 5) + '...' : node.name;
-          instanceMap[node.name] = node;
-          labelMap[nodeLabel] = node;
-          // if (node.type === 'STREAM') {
-          //   g.setNode(node.name, { shape: 'stream', label: nodeLabel});
-
-          // } else {
-          g.setNode(node.name, { shape: 'flowlet', label: nodeLabel});
-          // }
-        });
-
-        angular.forEach(edges, function (edge) {
-          g.setEdge(edge.sourceName, edge.targetName);
-        });
-
-        // Draw the flowlet shape.
-        renderer.shapes().flowlet = function(parent, bbox, node) {
-          var instances = getInstances(node.elem.__data__); // No other way to get name from node.
-          var instanceCircleScaled = getInstancesScaledRadius(instances, instanceCircleRadius);
-          var shapeSvg = parent.insert('circle', ':first-child')
-            .attr('x', -bbox.width / 2)
-            .attr('y', -bbox.height / 2)
-            .attr('r', flowletCircleRadius)
-            .attr('class', 'flow-shapes foundation-shape flowlet-svg');
-
-          // Elements are positioned with respect to shapeSvg.
-          parent.insert('circle')
-            .attr('cx', flowletCircleRadius - instanceCircleScaled)
-            .attr('cy', -instanceBufferHeight)
-            .attr('r', instanceCircleScaled)
-            .attr('class', 'flow-shapes flowlet-instances');
-
-          parent.insert('text')
-            .attr('x', flowletCircleRadius - instanceCircleScaled)
-            .attr('y', -instanceBufferHeight + metricCountPadding)
-            .text(instances)
-            .attr('class', 'flow-shapes flowlet-instance-count');
-
-          parent.insert('circle')
-            .attr('cx', - flowletCircleRadius)
-            .attr('r', metricCircleRadius)
-            .attr('class', 'flow-shapes flowlet-events');
-
-          parent.insert('text')
-            .attr('x', - flowletCircleRadius)
-            .attr('y', metricCountPadding)
-            .text(numberFilter(scope.model.metrics[labelMap[node.label].name]))
-            .attr('class', 'flow5shapes flowlet-event-count');
-
-          node.intersect = function(point) {
-            return dagreD3.intersect.circle(node, flowletCircleRadius, point);
-          };
-
-          return shapeSvg;
-        };
-
-        // Set up an SVG group so that we can translate the final graph and tooltip.
-        var svg = d3.select('svg').attr('fill', 'white');
-        var svgGroup = d3.select('svg g');
-        var tip = d3.tip()
-          .attr('class', 'd3-tip')
-          .offset([-10, 0]);
-        svg.call(tip);
-
-        // Set up zoom support
-        var zoom = d3.behavior.zoom().on('zoom', function() {
-          svgGroup.attr('transform', 'translate(' + d3.event.translate + ')' +
-                                      'scale(' + d3.event.scale + ')');
-        });
-        // svg.call(zoom);
-
-        // Run the renderer. This is what draws the final graph.
-        renderer(d3.select('svg g'), g);
-
-        // Set up onclick after rendering.
-        svg
-          .selectAll('g.node')
-          .on('click', handleNodeClick);
-
-        svg
-          .selectAll('g.node text')
-          .on('mouseover', handleShowTip)
-          .on('mouseout', handleHideTip);
-
-
-        // Center svg.
-        var initialScale = 1.1;
-        var svgWidth = svg.node().getBoundingClientRect().width;
-        zoom
-          .translate([(svgWidth - g.graph().width * initialScale) / 2, 20])
-          .scale(initialScale)
-          .event(svg);
-        svg.attr('height', g.graph().height * initialScale + 40);
-
-        /**
-         * Radius for instances circle in flowlets. This is a determined as a factor of the size of the
-         * instances text.
-         */
-        function getInstancesScaledRadius(instances, radius) {
-          var base = radius;
-          var extra = (instances.toString().length - 1) * base / 2;
-          return base + extra;
-        }
-
-        /**
-         * Handles node click and sends to flowlet page.
-         */
-        function handleNodeClick(nodeId) {
-          // Temporary fix for 2.8.0. Should be removed first thing post 2.8.
-          if ($state.includes('**.workflows.**')) {
-            return;
-          }
-          handleHideTip(nodeId);
-          var instance = instanceMap[nodeId];
-          // if (instance.type === 'STREAM') {
-          //   $state.go('flows.detail.runs.tabs.status.streamsDetail', {streamId: nodeId});
-          // } else {
-            $state.go('flows.detail.runs.tabs.status.flowletsDetail', {flowletId: nodeId});
-          // }
-
-        }
-
-        /**
-         * Gets number of instances from node map.
-         */
-        function getInstances(nodeId) {
-          return instanceMap[nodeId].instances ? instanceMap[nodeId].instances : 0;
-        }
-
-        /**
-         * Handles showing tooltip on mouseover of node name.
-         */
-        function handleShowTip(nodeId) {
-          tip
-            .html(function(d) {
-              return '<strong>' + instanceMap[nodeId].type +':</strong> <span class="tip-node-name">'+ nodeId +'</span>';
-            })
-            .show();
-        }
-
-        /**
-         * Handles hiding tooltip on mouseout of node name.
-         */
-        function handleHideTip(nodeId) {
-          tip.hide();
-        }
-      };
-    }
-  }, baseDirective);
-});
-=======
 module.directive('myWorkflowGraph', function ($filter, $state) {
   return angular.extend({
     link: function (scope, elem, attr) {
@@ -629,5 +435,4 @@
   function handleHideTip(nodeId) {
     tip.hide();
   }
-};
->>>>>>> f6b5ab91
+};