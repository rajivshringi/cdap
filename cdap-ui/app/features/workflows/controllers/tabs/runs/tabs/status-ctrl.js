--- conflicted
+++ resolved
@@ -81,10 +81,7 @@
       .then(function (response) {
 
         var pastNodes = Object.keys(response.properties);
-<<<<<<< HEAD
-=======
         $scope.runs.selected.properties = response.properties;
->>>>>>> edde692b
 
         var activeNodes = filterFilter($scope.data.nodes , function(node) {
           return pastNodes.indexOf(node.nodeId) !== -1;
@@ -106,11 +103,7 @@
         return response;
       })
       .then(function (response) {
-<<<<<<< HEAD
-        if (response.status === 'COMPLETED') {
-=======
         if (response.status === 'COMPLETED' || response.status === 'FAILED') {
->>>>>>> edde692b
           dataSrc.stopPoll(response.__pollId__);
         }
       });
@@ -122,11 +115,7 @@
         return;
       }
       if ($scope.runs.length) {
-<<<<<<< HEAD
-        if (instance.program.programType === 'MAPREDUCE') {
-=======
         if (instance.program.programType === 'MAPREDUCE' && $scope.runs.selected.properties[instance.nodeId]) {
->>>>>>> edde692b
           $state.go('mapreduce.detail.runs.run', {
             programId: instance.program.programName,
             runid: $scope.runs.selected.properties[instance.nodeId]
@@ -150,16 +139,4 @@
       myWorkFlowApi.stop(params);
     };
 
-<<<<<<< HEAD
-    $scope.goToDetailActionView = function(programId, programType) {
-      // As of 2.7 only a mapreduce job is scheduled in a workflow.
-      if (programType === 'MAPREDUCE') {
-        $state.go('mapreduce.detail', {
-          programId: programId
-        });
-      }
-    };
-
-=======
->>>>>>> edde692b
   });