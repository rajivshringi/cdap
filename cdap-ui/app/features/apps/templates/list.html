--- conflicted
+++ resolved
@@ -2,10 +2,6 @@
 
 <br/>
 
-<<<<<<< HEAD
-=======
-
->>>>>>> abfd2694
 <div class="row">
   <div class="col-xs-7 col-md-6 text-left">
     <h2> All Applications </h2>
@@ -44,15 +40,12 @@
   </div>
 </div>
 
-<<<<<<< HEAD
 <div ng-if="ListController.apps.length === 0">
   <div class="well well-lg text-center">
     <h3>You haven't deployed any apps.</h3>
   </div>
 </div>
 
-=======
->>>>>>> abfd2694
 <div class="table-responsive"  ng-if="ListController.apps.length > 0">
   <table class="table table-curved" cask-sortable>
     <thead>
@@ -63,11 +56,7 @@
       </tr>
     </thead>
     <tbody>
-<<<<<<< HEAD
       <tr ng-repeat="app in ListController.filtered = (ListController.apps | filter: ListController.searchText ) | myPaginate:ListController.currentPage | orderBy:sortable.predicate:sortable.reverse">
-=======
-      <tr ng-repeat="app in ListController.apps | orderBy:sortable.predicate:sortable.reverse">
->>>>>>> abfd2694
         <td >
           <a ui-sref="apps.detail.overview.status({ appId: app.id })" ng-click="MyOrderings.appClicked(app.id)">
             <strong> {{ ::app.name }} </strong>
