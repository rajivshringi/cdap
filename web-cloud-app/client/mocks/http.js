--- conflicted
+++ resolved
@@ -2,16 +2,10 @@
  * HTTP Mock
  */
 
-<<<<<<< HEAD
-define(['mocks/results/elements', 'mocks/results/metrics/counters',
-	'mocks/results/metrics/timeseries', 'mocks/results/rpc', 'mocks/http-router'],
-	function (Elements, Counters, TimeSeries, RPC, HttpRouter) {
-=======
 define(['mocks/results/elements', 'mocks/results/metrics/timeseries',
 	'mocks/results/metrics/counters', 'mocks/results/metrics/samples',
 	'mocks/results/rpc', 'mocks/http-router'],
 	function (Elements, TimeSeries, Counters, Samples, RPC, HttpRouter) {
->>>>>>> 936a5abc
 
 	Em.debug('Loading HTTP Mock');
 
@@ -26,7 +20,7 @@
 				path.push(args[i]);
 			}
 		}
-		return '/' + path.join('/').toLowerCase();
+		return '/' + path.join('/');
 	}
 
 	/*
