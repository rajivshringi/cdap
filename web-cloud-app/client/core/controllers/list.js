/*
 * List Controller
 */

define([], function () {

	var Controller = Em.Controller.extend({

		elements: Em.Object.create(),

		__titles: {
			'App': 'Applications',
			'Flow': 'Process',
			'Batch': 'Process',
			'Stream': 'Collect',
			'Procedure': 'Query',
			'Dataset': 'Store'
		},
		__plurals: {
			'App': 'apps',
			'Flow': 'flows',
			'Batch': 'mapreduce',
			'Stream': 'streams',
			'Procedure': 'procedures',
			'Dataset': 'datasets'
		},
		entityTypes: new Em.Set(),
		title: function () {
			return this.__titles[this.get('entityType')];
		}.property('entityType'),
		load: function (type) {

			var self = this;
			this.set('entityType', type);

			this.entityTypes.add(type);

			this.HTTP.get('rest', this.__plurals[type], function (objects) {

				var i = objects.length;
				while (i--) {
					objects[i] = C[type].create(objects[i]);
				}

				self.set('elements.' + type, Em.ArrayProxy.create({content: objects}));

				clearInterval(self.interval);
				self.interval = setInterval(function () {
					self.updateStats();
				}, C.POLLING_INTERVAL);

				/*
				 * Give the chart Embeddables 100ms to configure
				 * themselves before updating.
				 */
				setTimeout(function () {
					self.updateStats();
				}, C.EMBEDDABLE_DELAY);

			});

		},

		updateStats: function () {

			var content, self = this, models = [];
			for (var j=0; j<this.entityTypes.length; j++) {
				var objects = this.get('elements.' + this.entityTypes[j]);
				if (objects) {
					models = models.concat(objects.content);
				}
			}

			/*
			 * Hax until we have a pub/sub system for state.
			 */
<<<<<<< HEAD
			i = models.length;
			while (i--) {
				if (typeof models.updateState === 'function') {
					models.updateState(this.HTTP);
=======
			var i = models.length;
			while (i--) {
				if (typeof models[i].updateState === 'function') {
					models[i].updateState(this.HTTP);
>>>>>>> 16ec2dbd
				}
			}
			/*
			 * End hax
			 */

			// Scans models for timeseries metrics and updates them.
			C.Util.updateTimeSeries(models, this.HTTP);

			// Scans models for aggregate metrics and udpates them.
			C.Util.updateAggregates(models, this.HTTP);

		},

		unload: function () {

			clearInterval(this.interval);

			this.set('elements', Em.Object.create());

		}

	});

	Controller.reopenClass({
		type: 'List',
		kind: 'Controller'
	});

	return Controller;

});<|MERGE_RESOLUTION|>--- conflicted
+++ resolved
@@ -74,17 +74,10 @@
 			/*
 			 * Hax until we have a pub/sub system for state.
 			 */
-<<<<<<< HEAD
-			i = models.length;
-			while (i--) {
-				if (typeof models.updateState === 'function') {
-					models.updateState(this.HTTP);
-=======
 			var i = models.length;
 			while (i--) {
 				if (typeof models[i].updateState === 'function') {
 					models[i].updateState(this.HTTP);
->>>>>>> 16ec2dbd
 				}
 			}
 			/*
