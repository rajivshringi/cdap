--- conflicted
+++ resolved
@@ -30,13 +30,8 @@
 
 		interpolate: function (path) {
 
-<<<<<<< HEAD
-			return path.replace(/{parent}/, this.get('app'))
-				.replace(/{id}/, this.get('name'));
-=======
 			return path.replace(/\{parent\}/, this.get('app'))
 				.replace(/\{id\}/, this.get('name'));
->>>>>>> 16ec2dbd
 
 		},
 
