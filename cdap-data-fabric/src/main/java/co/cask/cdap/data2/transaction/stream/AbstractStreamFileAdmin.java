--- conflicted
+++ resolved
@@ -279,14 +279,10 @@
     StreamConfig config = new StreamConfig(name, partitionDuration, indexInterval, ttl, streamLocation, null);
     saveConfig(config);
 
-<<<<<<< HEAD
     // Create the notification feeds linked to that stream
     createStreamFeeds(name);
 
-    streamCoordinator.streamCreated(name);
-=======
     streamCoordinatorClient.streamCreated(name);
->>>>>>> 8b3131ad
   }
 
   private void createStreamFeeds(String stream) {
