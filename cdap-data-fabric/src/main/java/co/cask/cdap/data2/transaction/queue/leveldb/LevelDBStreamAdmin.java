/*
 * Copyright © 2014 Cask Data, Inc.
 *
 * Licensed under the Apache License, Version 2.0 (the "License"); you may not
 * use this file except in compliance with the License. You may obtain a copy of
 * the License at
 *
 * http://www.apache.org/licenses/LICENSE-2.0
 *
 * Unless required by applicable law or agreed to in writing, software
 * distributed under the License is distributed on an "AS IS" BASIS, WITHOUT
 * WARRANTIES OR CONDITIONS OF ANY KIND, either express or implied. See the
 * License for the specific language governing permissions and limitations under
 * the License.
 */

package co.cask.cdap.data2.transaction.queue.leveldb;

import co.cask.cdap.common.conf.CConfiguration;
import co.cask.cdap.common.queue.QueueName;
import co.cask.cdap.data2.dataset2.lib.table.leveldb.LevelDBOrderedTableService;
import co.cask.cdap.data2.transaction.queue.QueueConstants;
import co.cask.cdap.data2.transaction.stream.StreamAdmin;
import co.cask.cdap.data2.transaction.stream.StreamConfig;
<<<<<<< HEAD
import co.cask.cdap.proto.Id;
=======
import co.cask.cdap.proto.StreamProperties;
>>>>>>> 87a72ff8
import com.google.inject.Inject;
import com.google.inject.Singleton;

import java.io.IOException;
import java.util.Map;
import java.util.Properties;
import javax.annotation.Nullable;

/**
 * admin for streams in leveldb.
 */
@Singleton
public class LevelDBStreamAdmin extends LevelDBQueueAdmin implements StreamAdmin {

  @Inject
  public LevelDBStreamAdmin(CConfiguration conf, LevelDBOrderedTableService service) {
    super(conf, service, QueueConstants.QueueType.STREAM);
  }

  @Override
  public String getActualTableName(QueueName queueName) {
    if (queueName.isStream()) {
      //TODO: namespace the tableName (have to modify tableNamePrefix)
      // <cdap namespace>.system.stream.<stream name>
      return getTableNamePrefix() + "." + queueName.getSecondComponent();
    } else {
      throw new IllegalArgumentException("'" + queueName + "' is not a valid name for a stream.");
    }
  }

  @Override
  public boolean doDropTable(QueueName queueName) {
    // separate table for each stream, ok to drop
    return true;
  }

  @Override
  public boolean doTruncateTable(QueueName queueName) {
    // separate table for each stream, ok to truncate
    return true;
  }

  @Override
<<<<<<< HEAD
  public void configureInstances(Id.Stream streamId, long groupId, int instances) throws Exception {
    configureInstances(QueueName.fromStream(streamId), groupId, instances);
  }

  @Override
  public void configureGroups(Id.Stream streamId, Map<Long, Integer> groupInfo) throws Exception {
    configureGroups(QueueName.fromStream(streamId), groupInfo);
  }

  @Override
  public StreamConfig getConfig(Id.Stream streamId) throws IOException {
    throw new UnsupportedOperationException("Not yet supported");
=======
  public StreamConfig getConfig(String streamName) throws IOException {
    throw new UnsupportedOperationException("Stream config not supported for non-file based stream.");
>>>>>>> 87a72ff8
  }

  @Override
  public void updateConfig(StreamProperties properties) throws IOException {
    throw new UnsupportedOperationException("Stream config not supported for non-file based stream.");
  }

  @Override
  public long fetchStreamSize(StreamConfig streamConfig) throws IOException {
    throw new UnsupportedOperationException("Not yet supported");
  }

  private String fromStream(Id.Stream streamId) {
    return QueueName.fromStream(streamId).toURI().toString();
  }

  @Override
  public boolean exists(Id.Stream streamId) throws Exception {
    return exists(fromStream(streamId));
  }

  @Override
  public void create(Id.Stream streamId) throws Exception {
    create(fromStream(streamId));
  }

  @Override
  public void create(Id.Stream streamId, @Nullable Properties props) throws Exception {
    create(fromStream(streamId), props);
  }

  @Override
  public void truncate(Id.Stream streamId) throws Exception {
    truncate(fromStream(streamId));
  }

  @Override
  public void drop(Id.Stream streamId) throws Exception {
    drop(fromStream(streamId));
  }

}<|MERGE_RESOLUTION|>--- conflicted
+++ resolved
@@ -22,11 +22,8 @@
 import co.cask.cdap.data2.transaction.queue.QueueConstants;
 import co.cask.cdap.data2.transaction.stream.StreamAdmin;
 import co.cask.cdap.data2.transaction.stream.StreamConfig;
-<<<<<<< HEAD
 import co.cask.cdap.proto.Id;
-=======
 import co.cask.cdap.proto.StreamProperties;
->>>>>>> 87a72ff8
 import com.google.inject.Inject;
 import com.google.inject.Singleton;
 
@@ -70,7 +67,6 @@
   }
 
   @Override
-<<<<<<< HEAD
   public void configureInstances(Id.Stream streamId, long groupId, int instances) throws Exception {
     configureInstances(QueueName.fromStream(streamId), groupId, instances);
   }
@@ -82,11 +78,7 @@
 
   @Override
   public StreamConfig getConfig(Id.Stream streamId) throws IOException {
-    throw new UnsupportedOperationException("Not yet supported");
-=======
-  public StreamConfig getConfig(String streamName) throws IOException {
     throw new UnsupportedOperationException("Stream config not supported for non-file based stream.");
->>>>>>> 87a72ff8
   }
 
   @Override
