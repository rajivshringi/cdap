require 'spec_helper'

describe 'cdap::master' do
  context 'on Centos 6.5 x86_64' do
    let(:chef_run) do
      ChefSpec::SoloRunner.new(platform: 'centos', version: 6.5) do |node|
        node.automatic['domain'] = 'example.com'
        node.default['hadoop']['hdfs_site']['dfs.datanode.max.transfer.threads'] = '4096'
        node.default['hadoop']['mapred_site']['mapreduce.framework.name'] = 'yarn'
        stub_command(/update-alternatives --display /).and_return(false)
        stub_command(/test -L /).and_return(false)
      end.converge(described_recipe)
    end

    %w(cdap-hbase-compat-0.94 cdap-hbase-compat-0.96 cdap-hbase-compat-0.98).each do |pkg|
      it "installs #{pkg} package" do
        expect(chef_run).to install_package(pkg)
      end
    end

    it 'installs cdap-master package' do
      expect(chef_run).to install_package('cdap-master')
    end

    it 'creates cdap-master service, but does not run it' do
      expect(chef_run).not_to start_service('cdap-master')
    end
<<<<<<< HEAD
=======

    it 'installs cdap-hbase-compat-0.98 package' do
      expect(chef_run).to install_package('cdap-hbase-compat-0.98')
    end
>>>>>>> 0076e2e1
  end

  context 'using cdap 2.5.2' do
    let(:chef_run) do
      ChefSpec::SoloRunner.new(platform: 'centos', version: 6.5) do |node|
        node.automatic['domain'] = 'example.com'
        node.default['hadoop']['hdfs_site']['dfs.datanode.max.transfer.threads'] = '4096'
        node.default['hadoop']['mapred_site']['mapreduce.framework.name'] = 'yarn'
        node.override['cdap']['version'] = '2.5.2-1'
        stub_command(/update-alternatives --display /).and_return(false)
        stub_command(/test -L /).and_return(false)
      end.converge(described_recipe)
    end

    it 'does not install cdap-hbase-compat-0.98 package' do
      expect(chef_run).not_to install_package('cdap-hbase-compat-0.98')
    end

  end
end<|MERGE_RESOLUTION|>--- conflicted
+++ resolved
@@ -25,13 +25,7 @@
     it 'creates cdap-master service, but does not run it' do
       expect(chef_run).not_to start_service('cdap-master')
     end
-<<<<<<< HEAD
-=======
 
-    it 'installs cdap-hbase-compat-0.98 package' do
-      expect(chef_run).to install_package('cdap-hbase-compat-0.98')
-    end
->>>>>>> 0076e2e1
   end
 
   context 'using cdap 2.5.2' do
