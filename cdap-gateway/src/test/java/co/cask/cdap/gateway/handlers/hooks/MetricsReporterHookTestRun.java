/*
 * Copyright © 2014 Cask Data, Inc.
 *
 * Licensed under the Apache License, Version 2.0 (the "License"); you may not
 * use this file except in compliance with the License. You may obtain a copy of
 * the License at
 *
 * http://www.apache.org/licenses/LICENSE-2.0
 *
 * Unless required by applicable law or agreed to in writing, software
 * distributed under the License is distributed on an "AS IS" BASIS, WITHOUT
 * WARRANTIES OR CONDITIONS OF ANY KIND, either express or implied. See the
 * License for the specific language governing permissions and limitations under
 * the License.
 */

package co.cask.cdap.gateway.handlers.hooks;

import co.cask.cdap.common.conf.Constants;
import co.cask.cdap.data.stream.service.StreamHandlerV2;
import co.cask.cdap.gateway.GatewayFastTestsSuite;
import co.cask.cdap.gateway.GatewayTestBase;
<<<<<<< HEAD
import com.google.common.base.Charsets;
import com.google.common.io.ByteStreams;
import com.google.gson.Gson;
import com.google.gson.JsonObject;
import org.apache.http.Header;
=======
import co.cask.cdap.gateway.MockMetricsCollectionService;
import com.google.common.base.Joiner;
import com.google.inject.Injector;
>>>>>>> 875a2ca7
import org.apache.http.HttpResponse;
import org.apache.http.HttpStatus;
import org.apache.http.client.methods.HttpGet;
import org.apache.http.impl.client.DefaultHttpClient;
import org.apache.http.message.BasicHeader;
import org.jboss.netty.handler.codec.http.HttpResponseStatus;
import org.junit.Assert;
import org.junit.Test;

import java.util.concurrent.TimeUnit;

/**
 * Test MetricReporterHook.
 */
public class MetricsReporterHookTestRun extends GatewayTestBase {
  private static final String API_KEY = "SampleTestApiKey";
  private static final Header AUTH_HEADER = new BasicHeader(Constants.Gateway.API_KEY, API_KEY);

  @Test
  public void testMetricsSuccess() throws Exception {
    String path = "/system/services/appfabric/handlers/PingHandler/methods/ping";

    long received = getMetricValue(path, "request.received");
    long successful = getMetricValue(path, "response.successful");
    long clientError = getMetricValue(path, "response.client-error");

    // Make a successful call
    HttpResponse response = GatewayFastTestsSuite.doGet("/ping");
    Assert.assertEquals(HttpResponseStatus.OK.getCode(), response.getStatusLine().getStatusCode());

    // received and successful should have increased by one, clientError should be the same
    verifyMetrics(received + 1, path, "request.received");
    verifyMetrics(successful + 1, path, "response.successful");
    verifyMetrics(clientError, path, "response.client-error");
  }

  @Test
  public void testMetricsNotFound() throws Exception {
<<<<<<< HEAD
    String path = "/system/services/stream.handler/handlers/StreamHandler/methods/getInfo";

    long received = getMetricValue(path, "request.received");
    long successful = getMetricValue(path, "response.successful");
    long clientError = getMetricValue(path, "response.client-error");
=======
    String context = Joiner.on(".").join(Constants.SYSTEM_NAMESPACE,
                                         Constants.Stream.STREAM_HANDLER,
                                         StreamHandlerV2.class.getSimpleName(),
                                         "getInfo");
    long received = mockMetricsCollectionService.getMetrics(context, "request.received");
    long successful = mockMetricsCollectionService.getMetrics(context, "response.successful");
    long clientError = mockMetricsCollectionService.getMetrics(context, "response.client-error");
>>>>>>> 875a2ca7

    // Get info of non-existent stream
    HttpResponse response = GatewayFastTestsSuite.doGet("/v2/streams/metrics-hook-test-non-existent-stream/info");
    Assert.assertEquals(HttpResponseStatus.NOT_FOUND.getCode(), response.getStatusLine().getStatusCode());

    // received and clientError should have increased by one, successful should be the same
    verifyMetrics(received + 1, path, "request.received");
    verifyMetrics(successful, path, "response.successful");
    verifyMetrics(clientError + 1, path, "response.client-error");
  }

  /**
   * Verify metrics. It tries couple times to avoid race condition.
   * This is because metrics hook is updated asynchronously.
   */
  private void verifyMetrics(long expected, String context, String metricsName) throws Exception {
    int trial = 0;
    long metrics = -1;
    while (trial++ < 5) {
      metrics = getMetricValue(context, metricsName);
      if (expected == metrics) {
        return;
      }
      TimeUnit.SECONDS.sleep(1);
    }
    Assert.assertEquals(expected, metrics);
  }

  // todo: use v3 apis
  private static long getMetricValue(String contextPath, String metricName) throws Exception {
    HttpResponse response = doGet("/v2/metrics" + contextPath + "/" + metricName + "?aggregate=true");
    Assert.assertEquals("GET " + contextPath + " did not return 200 status.",
                        HttpStatus.SC_OK, response.getStatusLine().getStatusCode());
    String content = new String(ByteStreams.toByteArray(response.getEntity().getContent()), Charsets.UTF_8);
    JsonObject json = new Gson().fromJson(content, JsonObject.class);
    return json.get("data").getAsInt();
  }

  public static HttpResponse doGet(String resource) throws Exception {
    DefaultHttpClient client = new DefaultHttpClient();
    HttpGet get = new HttpGet(getEndPoint(resource));
    get.setHeader(AUTH_HEADER);
    return client.execute(get);
  }
}<|MERGE_RESOLUTION|>--- conflicted
+++ resolved
@@ -20,17 +20,11 @@
 import co.cask.cdap.data.stream.service.StreamHandlerV2;
 import co.cask.cdap.gateway.GatewayFastTestsSuite;
 import co.cask.cdap.gateway.GatewayTestBase;
-<<<<<<< HEAD
 import com.google.common.base.Charsets;
 import com.google.common.io.ByteStreams;
 import com.google.gson.Gson;
 import com.google.gson.JsonObject;
 import org.apache.http.Header;
-=======
-import co.cask.cdap.gateway.MockMetricsCollectionService;
-import com.google.common.base.Joiner;
-import com.google.inject.Injector;
->>>>>>> 875a2ca7
 import org.apache.http.HttpResponse;
 import org.apache.http.HttpStatus;
 import org.apache.http.client.methods.HttpGet;
@@ -69,21 +63,11 @@
 
   @Test
   public void testMetricsNotFound() throws Exception {
-<<<<<<< HEAD
     String path = "/system/services/stream.handler/handlers/StreamHandler/methods/getInfo";
 
     long received = getMetricValue(path, "request.received");
     long successful = getMetricValue(path, "response.successful");
     long clientError = getMetricValue(path, "response.client-error");
-=======
-    String context = Joiner.on(".").join(Constants.SYSTEM_NAMESPACE,
-                                         Constants.Stream.STREAM_HANDLER,
-                                         StreamHandlerV2.class.getSimpleName(),
-                                         "getInfo");
-    long received = mockMetricsCollectionService.getMetrics(context, "request.received");
-    long successful = mockMetricsCollectionService.getMetrics(context, "response.successful");
-    long clientError = mockMetricsCollectionService.getMetrics(context, "response.client-error");
->>>>>>> 875a2ca7
 
     // Get info of non-existent stream
     HttpResponse response = GatewayFastTestsSuite.doGet("/v2/streams/metrics-hook-test-non-existent-stream/info");
