--- conflicted
+++ resolved
@@ -16,11 +16,9 @@
 
 package co.cask.cdap.metrics.store;
 
-<<<<<<< HEAD
 import co.cask.cdap.metrics.store.cube.CubeDeleteQuery;
-=======
+
 import co.cask.cdap.metrics.store.cube.CubeExploreQuery;
->>>>>>> fb339ad9
 import co.cask.cdap.metrics.store.cube.CubeQuery;
 import co.cask.cdap.metrics.store.cube.TimeSeries;
 import co.cask.cdap.metrics.store.timeseries.TagValue;
@@ -53,7 +51,6 @@
    * Deletes all metric data before given timestamp. Used for applying TTL policy.
    * @param timestamp time up to which to delete metrics data, in ms since epoch
    */
-<<<<<<< HEAD
   void deleteBefore(long timestamp) throws Exception;
 
   /**
@@ -61,8 +58,6 @@
    * @param query
    */
   void delete(CubeDeleteQuery query) throws Exception;
-=======
-  void deleteBefore(long timestamp);
 
   /**
    * Given a list of tags in the {@link CubeExploreQuery}, returns the list of next available tags
@@ -77,6 +72,4 @@
    * @return
    */
   Collection<String> findMetricNames(CubeExploreQuery query) throws Exception;
-
->>>>>>> fb339ad9
 }