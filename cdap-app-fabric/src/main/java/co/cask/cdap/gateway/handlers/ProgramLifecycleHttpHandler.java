/*
 * Copyright © 2014-2016 Cask Data, Inc.
 *
 * Licensed under the Apache License, Version 2.0 (the "License"); you may not
 * use this file except in compliance with the License. You may obtain a copy of
 * the License at
 *
 * http://www.apache.org/licenses/LICENSE-2.0
 *
 * Unless required by applicable law or agreed to in writing, software
 * distributed under the License is distributed on an "AS IS" BASIS, WITHOUT
 * WARRANTIES OR CONDITIONS OF ANY KIND, either express or implied. See the
 * License for the specific language governing permissions and limitations under
 * the License.
 */

package co.cask.cdap.gateway.handlers;

import co.cask.cdap.api.ProgramSpecification;
import co.cask.cdap.api.app.ApplicationSpecification;
import co.cask.cdap.api.flow.FlowSpecification;
import co.cask.cdap.api.flow.FlowletDefinition;
import co.cask.cdap.api.metrics.MetricStore;
import co.cask.cdap.api.schedule.RunConstraints;
import co.cask.cdap.api.schedule.ScheduleSpecification;
import co.cask.cdap.api.schedule.Trigger;
<<<<<<< HEAD
import co.cask.cdap.api.service.ServiceSpecification;
=======
>>>>>>> 9a336e8b
import co.cask.cdap.app.mapreduce.MRJobInfoFetcher;
import co.cask.cdap.app.runtime.ProgramController;
import co.cask.cdap.app.runtime.ProgramRuntimeService;
import co.cask.cdap.app.store.Store;
import co.cask.cdap.common.BadRequestException;
import co.cask.cdap.common.ConflictException;
import co.cask.cdap.common.MethodNotAllowedException;
import co.cask.cdap.common.NamespaceNotFoundException;
import co.cask.cdap.common.NotFoundException;
import co.cask.cdap.common.NotImplementedException;
import co.cask.cdap.common.conf.Constants;
import co.cask.cdap.common.discovery.EndpointStrategy;
import co.cask.cdap.common.discovery.RandomEndpointStrategy;
import co.cask.cdap.common.io.CaseInsensitiveEnumTypeAdapterFactory;
import co.cask.cdap.common.namespace.NamespaceQueryAdmin;
import co.cask.cdap.common.security.AuditDetail;
import co.cask.cdap.common.security.AuditPolicy;
import co.cask.cdap.common.service.ServiceDiscoverable;
import co.cask.cdap.data2.transaction.queue.QueueAdmin;
import co.cask.cdap.gateway.handlers.util.AbstractAppFabricHttpHandler;
import co.cask.cdap.internal.app.ApplicationSpecificationAdapter;
import co.cask.cdap.internal.app.runtime.flow.FlowUtils;
import co.cask.cdap.internal.app.runtime.schedule.ProgramSchedule;
import co.cask.cdap.internal.app.runtime.schedule.ProgramScheduleRecord;
import co.cask.cdap.internal.app.runtime.schedule.ProgramScheduleStatus;
import co.cask.cdap.internal.app.runtime.schedule.SchedulerException;
import co.cask.cdap.internal.app.runtime.schedule.constraint.ConstraintCodec;
import co.cask.cdap.internal.app.runtime.schedule.store.Schedulers;
import co.cask.cdap.internal.app.runtime.schedule.trigger.ProgramStatusTrigger;
import co.cask.cdap.internal.app.runtime.schedule.trigger.StreamSizeTrigger;
import co.cask.cdap.internal.app.runtime.schedule.trigger.TimeTrigger;
import co.cask.cdap.internal.app.runtime.schedule.trigger.TriggerCodec;
import co.cask.cdap.internal.app.services.ProgramLifecycleService;
import co.cask.cdap.internal.app.store.RunRecordMeta;
import co.cask.cdap.internal.schedule.StreamSizeSchedule;
import co.cask.cdap.internal.schedule.TimeSchedule;
import co.cask.cdap.internal.schedule.constraint.Constraint;
import co.cask.cdap.proto.BatchProgram;
import co.cask.cdap.proto.BatchProgramResult;
import co.cask.cdap.proto.BatchProgramStart;
import co.cask.cdap.proto.BatchProgramStatus;
import co.cask.cdap.proto.BatchRunnable;
import co.cask.cdap.proto.BatchRunnableInstances;
import co.cask.cdap.proto.Containers;
import co.cask.cdap.proto.Instances;
import co.cask.cdap.proto.MRJobInfo;
import co.cask.cdap.proto.NotRunningProgramLiveInfo;
import co.cask.cdap.proto.ProgramLiveInfo;
import co.cask.cdap.proto.ProgramRecord;
import co.cask.cdap.proto.ProgramRunStatus;
import co.cask.cdap.proto.ProgramStatus;
import co.cask.cdap.proto.ProgramType;
import co.cask.cdap.proto.ProtoConstraint;
import co.cask.cdap.proto.ProtoTrigger;
import co.cask.cdap.proto.RunRecord;
import co.cask.cdap.proto.ScheduleDetail;
import co.cask.cdap.proto.ScheduleUpdateDetail;
import co.cask.cdap.proto.ServiceInstances;
import co.cask.cdap.proto.id.ApplicationId;
import co.cask.cdap.proto.id.FlowId;
import co.cask.cdap.proto.id.NamespaceId;
import co.cask.cdap.proto.id.ProgramId;
import co.cask.cdap.proto.id.ProgramRunId;
import co.cask.cdap.proto.id.ScheduleId;
import co.cask.cdap.proto.id.ServiceId;
import co.cask.cdap.proto.id.StreamId;
import co.cask.cdap.proto.id.WorkflowId;
import co.cask.cdap.scheduler.Scheduler;
import co.cask.cdap.security.spi.authorization.UnauthorizedException;
import co.cask.http.HttpResponder;
import com.google.common.base.Charsets;
import com.google.common.base.Function;
import com.google.common.base.Objects;
import com.google.common.base.Predicate;
import com.google.common.base.Throwables;
import com.google.common.collect.Collections2;
import com.google.common.collect.ImmutableMap;
import com.google.common.util.concurrent.Futures;
import com.google.common.util.concurrent.ListenableFuture;
import com.google.gson.Gson;
import com.google.gson.GsonBuilder;
import com.google.gson.JsonElement;
import com.google.gson.JsonObject;
import com.google.gson.JsonSyntaxException;
import com.google.gson.reflect.TypeToken;
import com.google.inject.Inject;
import com.google.inject.Singleton;
import org.apache.twill.discovery.DiscoveryServiceClient;
import org.jboss.netty.buffer.ChannelBufferInputStream;
import org.jboss.netty.handler.codec.http.HttpRequest;
import org.jboss.netty.handler.codec.http.HttpResponseStatus;
import org.slf4j.Logger;
import org.slf4j.LoggerFactory;

import java.io.IOException;
import java.io.InputStreamReader;
import java.io.Reader;
import java.lang.reflect.Type;
import java.util.ArrayList;
import java.util.Collection;
import java.util.Collections;
import java.util.EnumSet;
import java.util.HashMap;
import java.util.HashSet;
import java.util.Iterator;
import java.util.List;
import java.util.Map;
import java.util.Set;
import java.util.concurrent.TimeUnit;
import javax.annotation.Nullable;
import javax.ws.rs.DELETE;
import javax.ws.rs.DefaultValue;
import javax.ws.rs.GET;
import javax.ws.rs.POST;
import javax.ws.rs.PUT;
import javax.ws.rs.Path;
import javax.ws.rs.PathParam;
import javax.ws.rs.QueryParam;

/**
 * {@link co.cask.http.HttpHandler} to manage program lifecycle for v3 REST APIs
 */
@Singleton
@Path(Constants.Gateway.API_VERSION_3 + "/namespaces/{namespace-id}")
public class ProgramLifecycleHttpHandler extends AbstractAppFabricHttpHandler {
  private static final Logger LOG = LoggerFactory.getLogger(ProgramLifecycleHttpHandler.class);
  private static final Type BATCH_PROGRAMS_TYPE = new TypeToken<List<BatchProgram>>() { }.getType();
  private static final Type BATCH_RUNNABLES_TYPE = new TypeToken<List<BatchRunnable>>() { }.getType();
  private static final Type BATCH_STARTS_TYPE = new TypeToken<List<BatchProgramStart>>() { }.getType();

  private static final List<Constraint> NO_CONSTRAINTS = Collections.emptyList();
  private static final Map<String, String> EMPTY_PROPERTIES = new HashMap<>();

  private static final String SCHEDULES = "schedules";
  /**
   * Json serializer/deserializer.
   */
  private static final Gson GSON = ApplicationSpecificationAdapter
    .addTypeAdapters(new GsonBuilder())
    .registerTypeAdapterFactory(new CaseInsensitiveEnumTypeAdapterFactory())
    .registerTypeAdapter(Trigger.class, new TriggerCodec())
    .registerTypeAdapter(Constraint.class, new ConstraintCodec())
    .create();

  // the CaseInsensitiveEnumTypeAdapterFactory breaks schedule deserialization in clients
  private static final Gson GSON_FOR_SCHEDULES = ApplicationSpecificationAdapter
    .addTypeAdapters(new GsonBuilder())
    .registerTypeAdapter(Trigger.class, new TriggerCodec())
    .registerTypeAdapter(Constraint.class, new ConstraintCodec())
    .create();

  private static final Function<RunRecordMeta, RunRecord> CONVERT_TO_RUN_RECORD =
    new Function<RunRecordMeta, RunRecord>() {
      @Override
      public RunRecord apply(RunRecordMeta input) {
        return new RunRecord(input);
      }
    };

  private final ProgramLifecycleService lifecycleService;
  private final DiscoveryServiceClient discoveryServiceClient;
  private final QueueAdmin queueAdmin;
  private final MetricStore metricStore;
  private final MRJobInfoFetcher mrJobInfoFetcher;
  private final NamespaceQueryAdmin namespaceQueryAdmin;
  protected final Scheduler programScheduler;

  /**
   * Store manages non-runtime lifecycle.
   */
  protected final Store store;

  /**
   * Runtime program service for running and managing programs.
   */
  protected final ProgramRuntimeService runtimeService;

  @Inject
  ProgramLifecycleHttpHandler(Store store, ProgramRuntimeService runtimeService,
                              DiscoveryServiceClient discoveryServiceClient,
                              ProgramLifecycleService lifecycleService,
                              QueueAdmin queueAdmin,
                              MRJobInfoFetcher mrJobInfoFetcher,
                              MetricStore metricStore,
                              NamespaceQueryAdmin namespaceQueryAdmin, Scheduler programScheduler) {
    this.store = store;
    this.runtimeService = runtimeService;
    this.discoveryServiceClient = discoveryServiceClient;
    this.lifecycleService = lifecycleService;
    this.metricStore = metricStore;
    this.queueAdmin = queueAdmin;
    this.mrJobInfoFetcher = mrJobInfoFetcher;
    this.namespaceQueryAdmin = namespaceQueryAdmin;
    this.programScheduler = programScheduler;
  }

  /**
   * Relays job-level and task-level information about a particular MapReduce program run.
   */
  @GET
  @Path("/apps/{app-id}/mapreduce/{mapreduce-id}/runs/{run-id}/info")
  public void getMapReduceInfo(HttpRequest request, HttpResponder responder,
                               @PathParam("namespace-id") String namespaceId,
                               @PathParam("app-id") String appId,
                               @PathParam("mapreduce-id") String mapreduceId,
                               @PathParam("run-id") String runId) throws IOException, NotFoundException {
    ProgramId programId = new ProgramId(namespaceId, appId, ProgramType.MAPREDUCE, mapreduceId);
    ProgramRunId run = programId.run(runId);
    ApplicationSpecification appSpec = store.getApplication(programId.getParent());
    if (appSpec == null) {
      throw new NotFoundException(programId.getApplication());
    }
    if (!appSpec.getMapReduce().containsKey(mapreduceId)) {
      throw new NotFoundException(programId);
    }
    RunRecordMeta runRecordMeta = store.getRun(programId, runId);
    if (runRecordMeta == null) {
      throw new NotFoundException(run);
    }

    MRJobInfo mrJobInfo = mrJobInfoFetcher.getMRJobInfo(run.toId());

    mrJobInfo.setState(runRecordMeta.getStatus().name());
    // Multiple startTs / endTs by 1000, to be consistent with Task-level start/stop times returned by JobClient
    // in milliseconds. RunRecord returns seconds value.
    // The start time of the MRJob is when the run record has been marked as STARTED
    mrJobInfo.setStartTime(TimeUnit.SECONDS.toMillis(runRecordMeta.getStartTs()));
    Long stopTs = runRecordMeta.getStopTs();
    if (stopTs != null) {
      mrJobInfo.setStopTime(TimeUnit.SECONDS.toMillis(stopTs));
    }

    // JobClient (in DistributedMRJobInfoFetcher) can return NaN as some of the values, and GSON otherwise fails
    Gson gson = new GsonBuilder().serializeSpecialFloatingPointValues().create();
    responder.sendJson(HttpResponseStatus.OK, mrJobInfo, mrJobInfo.getClass(), gson);
  }

  /**
   * Returns status of a type specified by the type{flows,workflows,mapreduce,spark,services,schedules}.
   */
  @GET
  @Path("/apps/{app-id}/{program-type}/{program-id}/status")
  public void getStatus(HttpRequest request, HttpResponder responder,
                        @PathParam("namespace-id") String namespaceId,
                        @PathParam("app-id") String appId,
                        @PathParam("program-type") String type,
                        @PathParam("program-id") String programId) throws Exception {
    getStatus(request, responder, namespaceId, appId, ApplicationId.DEFAULT_VERSION, type, programId);
  }

  /**
   * Returns status of a type specified by the type{flows,workflows,mapreduce,spark,services,schedules}.
   */
  @GET
  @Path("/apps/{app-id}/versions/{version-id}/{program-type}/{program-id}/status")
  public void getStatus(HttpRequest request, HttpResponder responder,
                               @PathParam("namespace-id") String namespaceId,
                               @PathParam("app-id") String appId,
                               @PathParam("version-id") String versionId,
                               @PathParam("program-type") String type,
                               @PathParam("program-id") String programId) throws Exception {
    ApplicationId applicationId = new ApplicationId(namespaceId, appId, versionId);
    if (SCHEDULES.equals(type)) {
      JsonObject json = new JsonObject();
      ScheduleId scheduleId = applicationId.schedule(programId);
      json.addProperty("status", lifecycleService.getScheduleStatus(scheduleId).toString());
      responder.sendJson(HttpResponseStatus.OK, json);
      return;
    }

    ProgramType programType;
    try {
      programType = ProgramType.valueOfCategoryName(type);
    } catch (IllegalArgumentException e) {
      throw new BadRequestException(e);
    }
    ProgramId program = applicationId.program(programType, programId);
    ProgramStatus programStatus = lifecycleService.getProgramStatus(program);

    Map<String, String> status = ImmutableMap.of("status", programStatus.name());
    responder.sendJson(HttpResponseStatus.OK, status);
  }

  /**
   * Stops the particular run of the Workflow or MapReduce program.
   */
  @POST
  @Path("/apps/{app-id}/{program-type}/{program-id}/runs/{run-id}/stop")
  public void performRunLevelStop(HttpRequest request, HttpResponder responder,
                                  @PathParam("namespace-id") String namespaceId,
                                  @PathParam("app-id") String appId,
                                  @PathParam("program-type") String type,
                                  @PathParam("program-id") String programId,
                                  @PathParam("run-id") String runId) throws Exception {
    ProgramType programType;
    try {
      programType = ProgramType.valueOfCategoryName(type);
     } catch (IllegalArgumentException e) {
      throw new BadRequestException(e);
    }
    ProgramId program = new ProgramId(namespaceId, appId, programType, programId);
    lifecycleService.stop(program, runId);
    responder.sendStatus(HttpResponseStatus.OK);
  }

  @POST
  @Path("/apps/{app-id}/{program-type}/{program-id}/{action}")
  @AuditPolicy(AuditDetail.REQUEST_BODY)
  public void performAction(HttpRequest request, HttpResponder responder,
                            @PathParam("namespace-id") String namespaceId,
                            @PathParam("app-id") String appId,
                            @PathParam("program-type") String type,
                            @PathParam("program-id") String programId,
                            @PathParam("action") String action) throws Exception {
    doPerformAction(request, responder, namespaceId, appId, ApplicationId.DEFAULT_VERSION, type, programId, action);
  }

  @POST
  @Path("/apps/{app-id}/versions/{app-version}/{program-type}/{program-id}/{action}")
  @AuditPolicy(AuditDetail.REQUEST_BODY)
  public void performAction(HttpRequest request, HttpResponder responder,
                            @PathParam("namespace-id") String namespaceId,
                            @PathParam("app-id") String appId,
                            @PathParam("app-version") String appVersion,
                            @PathParam("program-type") String type,
                            @PathParam("program-id") String programId,
                            @PathParam("action") String action) throws Exception {
    doPerformAction(request, responder, namespaceId, appId, appVersion, type, programId, action);
  }

  private void doPerformAction(HttpRequest request, HttpResponder responder, String namespaceId, String appId,
                               String appVersion, String type, String programId, String action) throws Exception {
    ApplicationId applicationId = new ApplicationId(namespaceId, appId, appVersion);
    if (SCHEDULES.equals(type)) {
      ScheduleId scheduleId = applicationId.schedule(programId);
      lifecycleService.suspendResumeSchedule(scheduleId, action);
      responder.sendJson(HttpResponseStatus.OK, "OK");
      return;
    }

    ProgramType programType;
    try {
      programType = ProgramType.valueOfCategoryName(type);
    } catch (IllegalArgumentException e) {
      throw new BadRequestException(String.format("Unknown program type '%s'", type), e);
    }

    ProgramId program = applicationId.program(programType, programId);
    Map<String, String> args = decodeArguments(request);
    // we have already validated that the action is valid
    switch (action.toLowerCase()) {
      case "start":
        lifecycleService.start(program, args, false);
        break;
      case "debug":
        if (!isDebugAllowed(programType)) {
          throw new NotImplementedException(String.format("debug action is not implemented for program type %s",
                                                          programType));
        }
        lifecycleService.start(program, args, true);
        break;
      case "stop":
        lifecycleService.stop(program);
        break;
      default:
        throw new NotFoundException(String.format("%s action was not found", action));
    }
    responder.sendStatus(HttpResponseStatus.OK);
  }

  /**
   * Returns program runs based on options it returns either currently running or completed or failed.
   * Default it returns all.
   */
  @GET
  @Path("/apps/{app-name}/{program-type}/{program-name}/runs")
  public void programHistory(HttpRequest request, HttpResponder responder,
                             @PathParam("namespace-id") String namespaceId,
                             @PathParam("app-name") String appName,
                             @PathParam("program-type") String type,
                             @PathParam("program-name") String programName,
                             @QueryParam("status") String status,
                             @QueryParam("start") String startTs,
                             @QueryParam("end") String endTs,
                             @QueryParam("limit") @DefaultValue("100") final int resultLimit)
    throws Exception {
    programHistory(request, responder, namespaceId, appName, ApplicationId.DEFAULT_VERSION, type,
                   programName, status, startTs, endTs, resultLimit);
  }

  /**
   * Returns program runs of an app version based on options it returns either currently running or completed or failed.
   * Default it returns all.
   */
  @GET
  @Path("/apps/{app-name}/versions/{app-version}/{program-type}/{program-name}/runs")
  public void programHistory(HttpRequest request, HttpResponder responder,
                             @PathParam("namespace-id") String namespaceId,
                             @PathParam("app-name") String appName,
                             @PathParam("app-version") String appVersion,
                             @PathParam("program-type") String type,
                             @PathParam("program-name") String programName,
                             @QueryParam("status") String status,
                             @QueryParam("start") String startTs,
                             @QueryParam("end") String endTs,
                             @QueryParam("limit") @DefaultValue("100") final int resultLimit)
    throws Exception {
    ProgramType programType = getProgramType(type);
    if (programType == null || programType == ProgramType.WEBAPP) {
      throw new NotFoundException(String.format("Program history is not supported for program type '%s'.",
                                                type));
    }
    long start = (startTs == null || startTs.isEmpty()) ? 0 : Long.parseLong(startTs);
    long end = (endTs == null || endTs.isEmpty()) ? Long.MAX_VALUE : Long.parseLong(endTs);

    ProgramId program = new ApplicationId(namespaceId, appName, appVersion).program(programType, programName);
    if (!lifecycleService.programExists(program)) {
      throw new NotFoundException(program);
    }
    getRuns(responder, program, status, start, end, resultLimit);
  }

  /**
   * Returns run record for a particular run of a program.
   */
  @GET
  @Path("/apps/{app-name}/{program-type}/{program-name}/runs/{run-id}")
  public void programRunRecord(HttpRequest request, HttpResponder responder,
                             @PathParam("namespace-id") String namespaceId,
                             @PathParam("app-name") String appName,
                             @PathParam("program-type") String type,
                             @PathParam("program-name") String programName,
                             @PathParam("run-id") String runid) throws NotFoundException {
    programRunRecord(request, responder, namespaceId, appName, ApplicationId.DEFAULT_VERSION, type, programName, runid);
  }

  /**
   * Returns run record for a particular run of a program of an app version.
   */
  @GET
  @Path("/apps/{app-name}/versions/{app-version}/{program-type}/{program-name}/runs/{run-id}")
  public void programRunRecord(HttpRequest request, HttpResponder responder,
                               @PathParam("namespace-id") String namespaceId,
                               @PathParam("app-name") String appName,
                               @PathParam("app-version") String appVersion,
                               @PathParam("program-type") String type,
                               @PathParam("program-name") String programName,
                               @PathParam("run-id") String runid) throws NotFoundException {
    ProgramType programType = getProgramType(type);
    if (programType == null || programType == ProgramType.WEBAPP) {
      throw new NotFoundException(String.format("Program run record is not supported for program type '%s'.",
                                                programType));
    }
    ProgramId progId = new ApplicationId(namespaceId, appName, appVersion).program(programType, programName);
    RunRecordMeta runRecordMeta = store.getRun(progId, runid);
    if (runRecordMeta != null) {
      RunRecord runRecord = CONVERT_TO_RUN_RECORD.apply(runRecordMeta);
      responder.sendJson(HttpResponseStatus.OK, runRecord);
      return;
    }
    throw new NotFoundException(progId.run(runid));
  }

  /**
   * Get program runtime args.
   */
  @GET
  @Path("/apps/{app-name}/{program-type}/{program-name}/runtimeargs")
  public void getProgramRuntimeArgs(HttpRequest request, HttpResponder responder,
                                    @PathParam("namespace-id") String namespaceId,
                                    @PathParam("app-name") String appName,
                                    @PathParam("program-type") String type,
                                    @PathParam("program-name") String programName) throws Exception {
    ProgramType programType = getProgramType(type);
    ProgramId programId = new ProgramId(namespaceId, appName, programType, programName);
    getProgramIdRuntimeArgs(programId, responder);
  }

  /**
   * Save program runtime args.
   */
  @PUT
  @Path("/apps/{app-name}/{program-type}/{program-name}/runtimeargs")
  @AuditPolicy(AuditDetail.REQUEST_BODY)
  public void saveProgramRuntimeArgs(HttpRequest request, HttpResponder responder,
                                    @PathParam("namespace-id") String namespaceId,
                                    @PathParam("app-name") String appName,
                                    @PathParam("program-type") String type,
                                    @PathParam("program-name") String programName) throws Exception {
    ProgramType programType = getProgramType(type);
    ProgramId programId = new ProgramId(namespaceId, appName, programType, programName);
    saveProgramIdRuntimeArgs(programId, request, responder);
  }

  /**
   * Get runtime args of a program with app version.
   */
  @GET
  @Path("/apps/{app-name}/versions/{app-version}/{program-type}/{program-name}/runtimeargs")
  public void getProgramRuntimeArgs(HttpRequest request, HttpResponder responder,
                                    @PathParam("namespace-id") String namespaceId,
                                    @PathParam("app-name") String appName,
                                    @PathParam("app-version") String appVersion,
                                    @PathParam("program-type") String type,
                                    @PathParam("program-name") String programName) throws Exception {
    ProgramType programType = getProgramType(type);
    ProgramId programId = new ApplicationId(namespaceId, appName, appVersion).program(programType, programName);
    getProgramIdRuntimeArgs(programId, responder);
  }

  /**
   * Save runtime args of program with app version.
   */
  @PUT
  @Path("/apps/{app-name}/versions/{app-version}/{program-type}/{program-name}/runtimeargs")
  @AuditPolicy(AuditDetail.REQUEST_BODY)
  public void saveProgramRuntimeArgs(HttpRequest request, HttpResponder responder,
                                     @PathParam("namespace-id") String namespaceId,
                                     @PathParam("app-name") String appName,
                                     @PathParam("app-version") String appVersion,
                                     @PathParam("program-type") String type,
                                     @PathParam("program-name") String programName) throws Exception {
    ProgramType programType = getProgramType(type);
    ProgramId programId = new ApplicationId(namespaceId, appName, appVersion).program(programType, programName);
    saveProgramIdRuntimeArgs(programId, request, responder);
  }

  private void getProgramIdRuntimeArgs(ProgramId programId, HttpResponder responder) throws Exception {
    ProgramType programType = programId.getType();
    if (programType == null || programType == ProgramType.WEBAPP) {
      throw new NotFoundException(String.format("Getting program runtime arguments is not supported for program " +
                                                  "type '%s'.", programType));
    }
    responder.sendJson(HttpResponseStatus.OK, lifecycleService.getRuntimeArgs(programId));
  }

  private void saveProgramIdRuntimeArgs(ProgramId programId, HttpRequest request,
                                       HttpResponder responder) throws Exception {
    ProgramType programType = programId.getType();
    if (programType == null || programType == ProgramType.WEBAPP) {
      throw new NotFoundException(String.format("Saving program runtime arguments is not supported for program " +
                                                  "type '%s'.", programType));
    }
    lifecycleService.saveRuntimeArgs(programId, decodeArguments(request));
    responder.sendStatus(HttpResponseStatus.OK);
  }

  @GET
  @Path("/apps/{app-name}/{program-type}/{program-name}")
  public void programSpecification(HttpRequest request, HttpResponder responder,
                                   @PathParam("namespace-id") String namespaceId, @PathParam("app-name") String appName,
                                   @PathParam("program-type") String type,
                                   @PathParam("program-name") String programName) throws Exception {
    programSpecification(request, responder, namespaceId, appName, ApplicationId.DEFAULT_VERSION, type, programName);
  }


  @GET
  @Path("/apps/{app-name}/versions/{app-version}/{program-type}/{program-name}")
  public void programSpecification(HttpRequest request, HttpResponder responder,
                                   @PathParam("namespace-id") String namespaceId, @PathParam("app-name") String appName,
                                   @PathParam("app-version") String appVersion,
                                   @PathParam("program-type") String type,
                                   @PathParam("program-name") String programName) throws Exception {
    ProgramType programType = getProgramType(type);
    if (programType == null) {
      throw new MethodNotAllowedException(request.getMethod(), request.getUri());
    }

    ApplicationId application = new ApplicationId(namespaceId, appName, appVersion);
    ProgramId programId = application.program(programType, programName);
    ProgramSpecification specification = lifecycleService.getProgramSpecification(programId);
    if (specification == null) {
      throw new NotFoundException(programId);
    }
    responder.sendJson(HttpResponseStatus.OK, specification);
  }

  /**
   * Get schedules containing {@link ProgramStatusTrigger} filtered by triggering program, and optionally by
   * triggering program statuses or schedule status
   *
   * @param format format of the returned schedules. Use "detail" to return {@link ScheduleDetail}
   *               or "spec" to return {@link ScheduleSpecification}
   * @param triggerNamespaceId namespace of the triggering program in {@link ProgramStatusTrigger}
   * @param triggerAppName application name of the triggering program in {@link ProgramStatusTrigger}
   * @param triggerAppVersion application version of the triggering program in {@link ProgramStatusTrigger}
   * @param triggerProgramType program type of the triggering program in {@link ProgramStatusTrigger}
   * @param triggerProgramName program name of the triggering program in {@link ProgramStatusTrigger}
   * @param triggerProgramStatuses comma separated {@link ProgramStatus} in {@link ProgramStatusTrigger}.
   *                               Schedules with {@link ProgramStatusTrigger} triggered by none of the
   *                               {@link ProgramStatus} in triggerProgramStatuses will be filtered out.
   *                               If not specified, schedules will be returned regardless of triggering program status.
   * @param scheduleStatus status of the schedule. Can only be one of "SCHEDULED" or "SUSPENDED".
   *                       If specified, only schedules with matching status will be returned.
   *                       If not specified, schedules will be returned regardless of schedule status.
   */
  @GET
  @Path("schedules/trigger-type/program-status")
  public void getProgramStatusSchedules(HttpRequest request, HttpResponder responder,
                                        @QueryParam("format") String format,
                                        @QueryParam("trigger-namespace-id") String triggerNamespaceId,
                                        @QueryParam("trigger-app-name") String triggerAppName,
                                        @QueryParam("trigger-app-version") String triggerAppVersion,
                                        @QueryParam("trigger-program-type") String triggerProgramType,
                                        @QueryParam("trigger-program-name") String triggerProgramName,
                                        @QueryParam("trigger-program-statuses") String triggerProgramStatuses,
                                        @QueryParam("schedule-status") String scheduleStatus)
    throws BadRequestException {
    boolean asScheduleSpec = returnScheduleAsSpec(format);
    if (triggerNamespaceId == null && triggerAppName == null && triggerAppVersion == null
      && triggerProgramType == null && triggerProgramName == null) {
      throw new BadRequestException("Must specify the triggering program to find schedules " +
                                      "triggered by program statuses");
    }
    // Filter by triggering programId and in program status trigger
    ApplicationId appId = triggerAppVersion == null ? new ApplicationId(triggerNamespaceId, triggerAppName)
      : new ApplicationId(triggerNamespaceId, triggerAppName, triggerAppVersion);
    final ProgramId triggerProgramId = appId.program(ProgramType.valueOfCategoryName(triggerProgramType),
                                                     triggerProgramName);
    programScheduler.findSchedules(triggerProgramId.toString());
<<<<<<< HEAD
    Set<ProgramScheduleRecord> schedules = new HashSet<>();
=======
    Collection<ProgramScheduleRecord> schedules = new HashSet<>();
>>>>>>> 9a336e8b
    final Set<co.cask.cdap.api.ProgramStatus> queryProgramStatuses = new HashSet<>();
    if (triggerProgramStatuses != null) {
      try {
        for (String status : triggerProgramStatuses.split(",")) {
          queryProgramStatuses.add(co.cask.cdap.api.ProgramStatus.valueOf(status));
        }
      } catch (Exception e) {
        throw new BadRequestException(String.format("Unable to parse program statuses '%s'. Must be comma separated " +
                                                      "valid ProgramStatus names such as COMPLETED, FAILED, KILLED.",
                                                    triggerProgramStatuses), e);
      }
    } else {
      // Query for schedules with all the statuses if no query status is specified
      for (co.cask.cdap.api.ProgramStatus status: co.cask.cdap.api.ProgramStatus.values()) {
        queryProgramStatuses.add(status);
      }
    }
<<<<<<< HEAD
    for (String triggerKey : Schedulers.triggerKeysForProgramStatus(triggerProgramId, queryProgramStatuses)) {
      schedules.addAll(programScheduler.findSchedules(triggerKey));
    }
=======
    for (String triggerKey : Schedulers.triggerKeysForProgramStatuses(triggerProgramId, queryProgramStatuses)) {
      schedules.addAll(programScheduler.findSchedules(triggerKey));
    }
    schedules = filterSchedulesByStatus(schedules, scheduleStatus);
>>>>>>> 9a336e8b
    List<ScheduleDetail> details = Schedulers.toScheduleDetails(schedules);
    if (asScheduleSpec) {
      List<ScheduleSpecification> specs = ScheduleDetail.toScheduleSpecs(details);
      responder.sendJson(HttpResponseStatus.OK, specs, Schedulers.SCHEDULE_SPECS_TYPE, GSON_FOR_SCHEDULES);
    } else {
      responder.sendJson(HttpResponseStatus.OK, details, Schedulers.SCHEDULE_DETAILS_TYPE, GSON_FOR_SCHEDULES);
    }
  }

  @GET
  @Path("apps/{app-name}/schedules/{schedule-name}")
  public void getSchedule(HttpRequest request, HttpResponder responder,
                          @PathParam("namespace-id") String namespaceId,
                          @PathParam("app-name") String appName,
                          @PathParam("schedule-name") String scheduleName,
                          @QueryParam("format") String format)
    throws NotFoundException, SchedulerException, BadRequestException {
    doGetSchedule(responder, namespaceId, appName, ApplicationId.DEFAULT_VERSION, scheduleName, format);
  }

  @GET
  @Path("apps/{app-name}/versions/{app-version}/schedules/{schedule-name}")
  public void getSchedule(HttpRequest request, HttpResponder responder,
                          @PathParam("namespace-id") String namespaceId,
                          @PathParam("app-name") String appName,
                          @PathParam("app-version") String appVersion,
                          @PathParam("schedule-name") String scheduleName,
                          @QueryParam("format") String format)
    throws NotFoundException, SchedulerException, BadRequestException {
    doGetSchedule(responder, namespaceId, appName, appVersion, scheduleName, format);
  }

  private void doGetSchedule(HttpResponder responder, String namespace,
                             String app, String version, String scheduleName, String format)
    throws NotFoundException, BadRequestException {

    boolean asScheduleSpec = returnScheduleAsSpec(format);
    ScheduleId scheduleId = new ApplicationId(namespace, app, version).schedule(scheduleName);
    ProgramSchedule schedule = programScheduler.getSchedule(scheduleId);
    ScheduleDetail detail = schedule.toScheduleDetail();
    if (asScheduleSpec) {
      ScheduleSpecification spec = detail.toScheduleSpec();
      if (spec == null) {
        // this is for supporting old-style schedules. If the schedule has a trigger that can't be expressed
        // then this application must be using new APIs and the schedule can't be returned in old form.
        throw new NotFoundException(scheduleId);
      }
      responder.sendJson(HttpResponseStatus.OK, spec, ScheduleSpecification.class, GSON);
    } else {
      responder.sendJson(HttpResponseStatus.OK, detail, ScheduleDetail.class, GSON);
    }
  }

  /**
   * See {@link #getAllSchedules(HttpRequest, HttpResponder, String, String, String, String, String, String)}
   */
  @GET
  @Path("apps/{app-name}/schedules")
  public void getAllSchedules(HttpRequest request, HttpResponder responder,
                              @PathParam("namespace-id") String namespaceId,
                              @PathParam("app-name") String appName,
                              @QueryParam("format") String format,
                              @QueryParam("trigger-type") String triggerType,
                              @QueryParam("schedule-status") String scheduleStatus)
    throws NotFoundException, BadRequestException {
    doGetSchedules(responder, namespaceId, appName, ApplicationId.DEFAULT_VERSION, null, format, triggerType,
                   scheduleStatus);
  }

  /**
   * Get schedules in a given application, optionally filtered by the given
   * {@link co.cask.cdap.proto.ProtoTrigger.Type}.
   * @param namespaceId namespace of the application to get schedules from
   * @param appName name of the application to get schedules from
   * @param appVersion version of the application to get schedules from
   * @param format format of the returned schedules. Use "detail" to return {@link ScheduleDetail}
   *               or "spec" to return {@link ScheduleSpecification}
   * @param triggerType trigger type of returned schedules. If not specified, all schedules
   *                    are returned regardless of trigger type
   * @param scheduleStatus the status of the schedule, must be values in {@link ProgramScheduleStatus}.
   *                       If not specified, all schedules are returned regardless of status
   */
  @GET
  @Path("apps/{app-name}/versions/{app-version}/schedules")
  public void getAllSchedules(HttpRequest request, HttpResponder responder,
                              @PathParam("namespace-id") String namespaceId,
                              @PathParam("app-name") String appName,
                              @PathParam("app-version") String appVersion,
                              @QueryParam("format") String format,
                              @QueryParam("trigger-type") String triggerType,
                              @QueryParam("schedule-status") String scheduleStatus)
    throws NotFoundException, BadRequestException {
    doGetSchedules(responder, namespaceId, appName, appVersion, null, format, triggerType, scheduleStatus);
  }

  protected void doGetSchedules(HttpResponder responder, String namespace, String app, String version,
                                @Nullable String workflow, @Nullable String format, @Nullable String triggerType,
                                String scheduleStatus)
    throws NotFoundException, BadRequestException {
    boolean asScheduleSpec = returnScheduleAsSpec(format);
    ApplicationId applicationId = new ApplicationId(namespace, app, version);
    ApplicationSpecification appSpec = store.getApplication(applicationId);
    if (appSpec == null) {
      throw new NotFoundException(applicationId);
    }
    Collection<ProgramScheduleRecord> schedules;
    if (workflow != null) {
      WorkflowId workflowId = applicationId.workflow(workflow);
      if (appSpec.getWorkflows().get(workflow) == null) {
        throw new NotFoundException(workflowId);
      }
      schedules = programScheduler.listScheduleRecords(workflowId);
    } else {
      schedules = programScheduler.listScheduleRecords(applicationId);
    }

    if (triggerType != null) {
      final ProtoTrigger.Type type = ProtoTrigger.Type.valueOfCategoryName(triggerType);
      // Filter schedules by trigger type
      Iterator<ProgramScheduleRecord> iterator = schedules.iterator();
      while (iterator.hasNext()) {
        // Remove the schedule if its trigger type does not match the given type
        if (!((ProtoTrigger) iterator.next().getSchedule().getTrigger()).getType().equals(type)) {
          iterator.remove();
        }
      }
    }
    schedules = filterSchedulesByStatus(schedules, scheduleStatus);
    List<ScheduleDetail> details = Schedulers.toScheduleDetails(schedules);
    if (asScheduleSpec) {
      List<ScheduleSpecification> specs = ScheduleDetail.toScheduleSpecs(details);
      responder.sendJson(HttpResponseStatus.OK, specs, Schedulers.SCHEDULE_SPECS_TYPE, GSON_FOR_SCHEDULES);
    } else {
      responder.sendJson(HttpResponseStatus.OK, details, Schedulers.SCHEDULE_DETAILS_TYPE, GSON_FOR_SCHEDULES);
    }
  }

  private Collection<ProgramScheduleRecord> filterSchedulesByStatus(Collection<ProgramScheduleRecord> scheduleRecords,
                                                                    @Nullable String scheduleStatus) {
    // No need to filter by status if scheduleStatus is null, directly return the original records
    if (scheduleStatus == null) {
      return scheduleRecords;
    }
    final ProgramScheduleStatus status = ProgramScheduleStatus.valueOf(scheduleStatus);
    return Collections2.filter(scheduleRecords, new Predicate<ProgramScheduleRecord>() {
      @Override
      public boolean apply(ProgramScheduleRecord record) {
        return record.getMeta().getStatus().equals(status);
      }
    });
  }

  @PUT
  @Path("apps/{app-name}/schedules/{schedule-name}")
  @AuditPolicy(AuditDetail.REQUEST_BODY)
  public void addSchedule(HttpRequest request, HttpResponder responder,
                          @PathParam("namespace-id") String namespaceId,
                          @PathParam("app-name") String appName,
                          @PathParam("schedule-name") String scheduleName)
    throws Exception {
    doAddSchedule(request, responder, namespaceId, appName, ApplicationId.DEFAULT_VERSION, scheduleName);
  }

  @PUT
  @Path("apps/{app-name}/versions/{app-version}/schedules/{schedule-name}")
  @AuditPolicy(AuditDetail.REQUEST_BODY)
  public void addSchedule(HttpRequest request, HttpResponder responder,
                          @PathParam("namespace-id") String namespaceId,
                          @PathParam("app-name") String appName,
                          @PathParam("app-version") String appVersion,
                          @PathParam("schedule-name") String scheduleName)
    throws Exception {
    doAddSchedule(request, responder, namespaceId, appName, appVersion, scheduleName);
  }

  private void doAddSchedule(HttpRequest request, HttpResponder responder, String namespace, String appName,
                             String appVersion, String scheduleName) throws Exception {

    final ApplicationId applicationId = new ApplicationId(namespace, appName, appVersion);
    ScheduleDetail scheduleFromRequest = readScheduleDetailBody(
      request, scheduleName, false, new Function<JsonElement, ScheduleDetail>() {
        @Override
        public ScheduleDetail apply(@Nullable JsonElement input) {
          ScheduleSpecification scheduleSpec = GSON.fromJson(input, ScheduleSpecification.class);
          return toScheduleDetail(applicationId, scheduleSpec);
        }
      });

    if (scheduleFromRequest.getProgram() == null) {
      throw new BadRequestException("No program was specified for the schedule");
    }
    if (scheduleFromRequest.getProgram().getProgramType() == null) {
      throw new BadRequestException("No program type was specified for the schedule");
    }
    if (scheduleFromRequest.getProgram().getProgramName() == null) {
      throw new BadRequestException("No program name was specified for the schedule");
    }
    if (scheduleFromRequest.getTrigger() == null) {
      throw new BadRequestException("No trigger was specified for the schedule");
    }
    ProgramType programType = ProgramType.valueOfSchedulableType(scheduleFromRequest.getProgram().getProgramType());
    String programName = scheduleFromRequest.getProgram().getProgramName();
    ProgramId programId = applicationId.program(programType, programName);

    if (!lifecycleService.programExists(programId)) {
      throw new NotFoundException(programId);
    }

    String description = Objects.firstNonNull(scheduleFromRequest.getDescription(), "");
    Map<String, String> properties = Objects.firstNonNull(scheduleFromRequest.getProperties(), EMPTY_PROPERTIES);
    List<? extends Constraint> constraints = Objects.firstNonNull(scheduleFromRequest.getConstraints(), NO_CONSTRAINTS);
    long timeoutMillis =
      Objects.firstNonNull(scheduleFromRequest.getTimeoutMillis(), Schedulers.JOB_QUEUE_TIMEOUT_MILLIS);
    ProgramSchedule schedule = new ProgramSchedule(scheduleName, description, programId, properties,
                                                   scheduleFromRequest.getTrigger(), constraints, timeoutMillis);
    programScheduler.addSchedule(schedule);
    responder.sendStatus(HttpResponseStatus.OK);
  }

  @POST
  @Path("apps/{app-name}/schedules/{schedule-name}/update")
  @AuditPolicy(AuditDetail.REQUEST_BODY)
  public void updateSchedule(HttpRequest request, HttpResponder responder,
                             @PathParam("namespace-id") String namespaceId,
                             @PathParam("app-name") String appName,
                             @PathParam("schedule-name") String scheduleName)
    throws NotFoundException, BadRequestException, IOException {
    doUpdateSchedule(request, responder, namespaceId, appName, ApplicationId.DEFAULT_VERSION, scheduleName);
  }

  @POST
  @Path("apps/{app-name}/versions/{app-version}/schedules/{schedule-name}/update")
  @AuditPolicy(AuditDetail.REQUEST_BODY)
  public void updateSchedule(HttpRequest request, HttpResponder responder,
                             @PathParam("namespace-id") String namespaceId,
                             @PathParam("app-name") String appName,
                             @PathParam("app-version") String appVersion,
                             @PathParam("schedule-name") String scheduleName)
    throws NotFoundException, BadRequestException, IOException {
    doUpdateSchedule(request, responder, namespaceId, appName, appVersion, scheduleName);
  }

  private void doUpdateSchedule(HttpRequest request, HttpResponder responder, String namespaceId, String appId,
                                String appVersion, String scheduleName)
    throws BadRequestException, IOException, NotFoundException {

    ScheduleId scheduleId = new ApplicationId(namespaceId, appId, appVersion).schedule(scheduleName);
    final ProgramSchedule existingSchedule = programScheduler.getSchedule(scheduleId);
    ScheduleDetail scheduleDetail = readScheduleDetailBody(
      request, scheduleName, true, new Function<JsonElement, ScheduleDetail>() {
        @Override
        public ScheduleDetail apply(@Nullable JsonElement input) {
          ScheduleUpdateDetail updateDetail = GSON.fromJson(input, ScheduleUpdateDetail.class);
          return toScheduleDetail(updateDetail, existingSchedule);
        }
      });
    ProgramSchedule updatedSchedule = combineForUpdate(scheduleDetail, existingSchedule);
    programScheduler.updateSchedule(updatedSchedule);
    responder.sendStatus(HttpResponseStatus.OK);
  }

  private ScheduleDetail readScheduleDetailBody(HttpRequest request, String scheduleName, boolean isUpdate,
                                                Function<JsonElement, ScheduleDetail> toScheduleDetail)
    throws BadRequestException, IOException {

    // TODO: remove backward compatibility with ScheduleSpecification, use fromJson(ScheduleDetail.class)
    JsonElement json;
    try (Reader reader = new InputStreamReader(new ChannelBufferInputStream(request.getContent()), Charsets.UTF_8)) {
      // The schedule spec in the request body does not contain the program information
      json = GSON.fromJson(reader, JsonElement.class);
    } catch (IOException e) {
      throw new IOException("Error reading request body", e);
    } catch (JsonSyntaxException e) {
      throw new BadRequestException("Request body is invalid json: " + e.getMessage());
    }
    if (!json.isJsonObject()) {
      throw new BadRequestException("Expected a json object in the request body but received " + GSON.toJson(json));
    }
    ScheduleDetail scheduleDetail;
    if (((JsonObject) json).get("schedule") != null) { // field only exists in legacy ScheduleSpec/UpdateDetail
      try {
        scheduleDetail = toScheduleDetail.apply(json);
      } catch (JsonSyntaxException e) {
        throw new BadRequestException("Error parsing request body as a schedule "
                                        + (isUpdate ? "update details" : "specification") +
                                        " (in backward compatibility mode): " + e.getMessage());
      } catch (IllegalArgumentException e) {
        throw new BadRequestException(e);
      }
    } else {
      try {
        scheduleDetail = GSON.fromJson(json, ScheduleDetail.class);
      } catch (JsonSyntaxException e) {
        throw new BadRequestException("Error parsing request body as a schedule specification: " + e.getMessage());
      }
    }

    // If the schedule name is present in the request body, it should match the name in path params
    if (scheduleDetail.getName() != null && !scheduleName.equals(scheduleDetail.getName())) {
      throw new BadRequestException(String.format(
        "Schedule name in the body of the request (%s) does not match the schedule name in the path parameter (%s)",
        scheduleDetail.getName(), scheduleName));
    }
    return scheduleDetail;
  }

  private ScheduleDetail toScheduleDetail(ApplicationId appId, ScheduleSpecification scheduleSpec) {
    if (scheduleSpec.getSchedule() == null) {
      throw new IllegalArgumentException("Schedule specification must contain schedule");
    }
    Trigger trigger;
    if (scheduleSpec.getSchedule() instanceof TimeSchedule) {
      trigger = new TimeTrigger(((TimeSchedule) scheduleSpec.getSchedule()).getCronEntry());
    } else {
      StreamSizeSchedule streamSchedule = (StreamSizeSchedule) scheduleSpec.getSchedule();
      StreamId streamId = appId.getParent().stream(streamSchedule.getStreamName());
      trigger = new StreamSizeTrigger(streamId, streamSchedule.getDataTriggerMB());
    }
    List<Constraint> runConstraints = toConstraints(scheduleSpec.getSchedule().getRunConstraints());
    return new ScheduleDetail(appId.getNamespace(), appId.getApplication(), appId.getVersion(),
                              scheduleSpec.getSchedule().getName(), scheduleSpec.getSchedule().getDescription(),
                              scheduleSpec.getProgram(), scheduleSpec.getProperties(), trigger, runConstraints,
                              null, null);
  }

  private ScheduleDetail toScheduleDetail(ScheduleUpdateDetail updateDetail, ProgramSchedule existing) {
    ScheduleUpdateDetail.Schedule scheduleUpdate = updateDetail.getSchedule();
    ProgramId programId = existing.getProgramId();
    NamespaceId namespaceId = programId.getNamespaceId();
    if (scheduleUpdate == null) {
      return new ScheduleDetail(programId.getNamespace(), programId.getApplication(), programId.getVersion(),
                                null, null, null, updateDetail.getProperties(), null, null, null, null);
    }
    Trigger trigger = null;
    if (scheduleUpdate.getCronExpression() != null
      && (scheduleUpdate.getStreamName() != null || scheduleUpdate.getDataTriggerMB() != null)) {
      throw new IllegalArgumentException(
        String.format("Cannot define time trigger with cron expression and define stream size trigger with" +
                        " stream name and data trigger configuration in the same schedule update details %s. " +
                        "Schedule update detail must contain only one trigger.", updateDetail));
    }
    if (scheduleUpdate.getCronExpression() != null) {
      trigger = new TimeTrigger(updateDetail.getSchedule().getCronExpression());
    } else if (existing.getTrigger() instanceof StreamSizeTrigger) {
      // if the existing trigger is StreamSizeTrigger, use the field in the existing trigger if the corresponding field
      // in schedule update detail is null
      StreamSizeTrigger existingTrigger = (StreamSizeTrigger) existing.getTrigger();
      String streamName = Objects.firstNonNull(scheduleUpdate.getStreamName(),
                                               existingTrigger.getStreamId().getStream());
      int dataTriggerMB = Objects.firstNonNull(scheduleUpdate.getDataTriggerMB(), existingTrigger.getTriggerMB());
      trigger = new StreamSizeTrigger(namespaceId.stream(streamName), dataTriggerMB);
    } else if (scheduleUpdate.getStreamName() != null && scheduleUpdate.getDataTriggerMB() != null) {
      trigger = new StreamSizeTrigger(namespaceId.stream(scheduleUpdate.getStreamName()),
                                      scheduleUpdate.getDataTriggerMB());
    } else if (scheduleUpdate.getStreamName() != null || scheduleUpdate.getDataTriggerMB() != null) {
      throw new IllegalArgumentException(
        String.format("Only one of stream name and data trigger MB is defined in schedule update details %s. " +
                        "Must provide both stream name and data trigger MB to update the existing schedule with " +
                        "trigger of type %s to a schedule with stream size trigger.",
                      updateDetail, existing.getTrigger().getClass()));
    }
    List<Constraint> constraints = toConstraints(scheduleUpdate.getRunConstraints());
    return new ScheduleDetail(programId.getNamespace(), programId.getApplication(), programId.getVersion(),
                              null, scheduleUpdate.getDescription(), null,
                              updateDetail.getProperties(), trigger, constraints, null, null);
  }

  private List<Constraint> toConstraints(RunConstraints runConstraints) {
    if (runConstraints == null || runConstraints.getMaxConcurrentRuns() == null) {
      return null;
    }
    return Collections.<Constraint>singletonList(
      new ProtoConstraint.ConcurrencyConstraint(runConstraints.getMaxConcurrentRuns()));
  }

  private ProgramSchedule combineForUpdate(ScheduleDetail scheduleDetail, ProgramSchedule existing)
    throws BadRequestException {
    String description = Objects.firstNonNull(scheduleDetail.getDescription(), existing.getDescription());
    ProgramId programId = scheduleDetail.getProgram() == null ? existing.getProgramId()
      : existing.getProgramId().getParent().program(
        scheduleDetail.getProgram().getProgramType() == null ? existing.getProgramId().getType()
        : ProgramType.valueOfSchedulableType(scheduleDetail.getProgram().getProgramType()),
      Objects.firstNonNull(scheduleDetail.getProgram().getProgramName(), existing.getProgramId().getProgram()));
    if (!programId.equals(existing.getProgramId())) {
      throw new BadRequestException(
        String.format("Must update the schedule '%s' with the same program as '%s'. "
                        + "To change the program in a schedule, please delete the schedule and create a new one.",
                      existing.getName(), existing.getProgramId().toString()));
    }
    Map<String, String> properties = Objects.firstNonNull(scheduleDetail.getProperties(), existing.getProperties());
    Trigger trigger = Objects.firstNonNull(scheduleDetail.getTrigger(), existing.getTrigger());
    List<? extends Constraint> constraints =
      Objects.firstNonNull(scheduleDetail.getConstraints(), existing.getConstraints());
    Long timeoutMillis = Objects.firstNonNull(scheduleDetail.getTimeoutMillis(), existing.getTimeoutMillis());
    return new ProgramSchedule(existing.getName(), description, programId, properties, trigger, constraints,
                               timeoutMillis);
  }

  @DELETE
  @Path("apps/{app-name}/schedules/{schedule-name}")
  public void deleteSchedule(HttpRequest request, HttpResponder responder,
                             @PathParam("namespace-id") String namespaceId,
                             @PathParam("app-name") String appName,
                             @PathParam("schedule-name") String scheduleName)
    throws NotFoundException, SchedulerException {
    doDeleteSchedule(responder, namespaceId, appName, ApplicationId.DEFAULT_VERSION, scheduleName);
  }

  @DELETE
  @Path("apps/{app-name}/versions/{app-version}/schedules/{schedule-name}")
  public void deleteSchedule(HttpRequest request, HttpResponder responder,
                             @PathParam("namespace-id") String namespaceId,
                             @PathParam("app-name") String appName,
                             @PathParam("app-version") String appVersion,
                             @PathParam("schedule-name") String scheduleName)
    throws NotFoundException, SchedulerException {
    doDeleteSchedule(responder, namespaceId, appName, appVersion, scheduleName);
  }

  private void doDeleteSchedule(HttpResponder responder, String namespaceId, String appName,
                                String appVersion, String scheduleName)
    throws NotFoundException, SchedulerException {
    ScheduleId scheduleId = new ApplicationId(namespaceId, appName, appVersion).schedule(scheduleName);
    programScheduler.deleteSchedule(scheduleId);
    responder.sendStatus(HttpResponseStatus.OK);
  }

  /**
   * Update the log level for a running program according to the request body. Currently supported program types are
   * {@link ProgramType#FLOW}, {@link ProgramType#SERVICE} and {@link ProgramType#WORKER}.
   * The request body is expected to contain a map of log levels, where key is loggername, value is one of the
   * valid {@link org.apache.twill.api.logging.LogEntry.Level} or null.
   */
  @PUT
  @Path("/apps/{app-name}/{program-type}/{program-name}/runs/{run-id}/loglevels")
  @AuditPolicy(AuditDetail.REQUEST_BODY)
  public void updateProgramLogLevels(HttpRequest request, HttpResponder responder,
                                     @PathParam("namespace-id") String namespace,
                                     @PathParam("app-name") String appName,
                                     @PathParam("program-type") String type,
                                     @PathParam("program-name") String programName,
                                     @PathParam("run-id") String runId) throws Exception {
    updateLogLevels(request, responder, namespace, appName, ApplicationId.DEFAULT_VERSION, type, programName, null,
                    runId);
  }

  /**
   * Update the log level for a running program according to the request body.
   */
  @PUT
  @Path("/apps/{app-name}/versions/{app-version}/{program-type}/{program-name}/runs/{run-id}/loglevels")
  @AuditPolicy(AuditDetail.REQUEST_BODY)
  public void updateProgramLogLevels(HttpRequest request, HttpResponder responder,
                                     @PathParam("namespace-id") String namespace,
                                     @PathParam("app-name") String appName,
                                     @PathParam("app-version") String appVersion,
                                     @PathParam("program-type") String type,
                                     @PathParam("program-name") String programName,
                                     @PathParam("run-id") String runId) throws Exception {
    updateLogLevels(request, responder, namespace, appName, appVersion, type, programName, null, runId);
  }

  /**
   * Reset the log level for a running program back to where it starts. Currently supported program types are
   * {@link ProgramType#FLOW}, {@link ProgramType#SERVICE} and {@link ProgramType#WORKER}.
   * The request body can either be empty, which will reset all loggers for the program, or contain a list of
   * logger names, which will reset for these particular logger names for the program.
   */
  @POST
  @Path("/apps/{app-name}/{program-type}/{program-name}/runs/{run-id}/resetloglevels")
  @AuditPolicy(AuditDetail.REQUEST_BODY)
  public void resetProgramLogLevels(HttpRequest request, HttpResponder responder,
                                    @PathParam("namespace-id") String namespace,
                                    @PathParam("app-name") String appName,
                                    @PathParam("program-type") String type,
                                    @PathParam("program-name") String programName,
                                    @PathParam("run-id") String runId) throws Exception {
    resetLogLevels(request, responder, namespace, appName, ApplicationId.DEFAULT_VERSION, type, programName, null,
                   runId);
  }

  /**
   * Reset the log level for a running program back to where it starts.
   */
  @POST
  @Path("/apps/{app-name}/versions/{app-version}/{program-type}/{program-name}/runs/{run-id}/resetloglevels")
  @AuditPolicy(AuditDetail.REQUEST_BODY)
  public void resetProgramLogLevels(HttpRequest request, HttpResponder responder,
                                    @PathParam("namespace-id") String namespace,
                                    @PathParam("app-name") String appName,
                                    @PathParam("app-version") String appVersion,
                                    @PathParam("program-type") String type,
                                    @PathParam("program-name") String programName,
                                    @PathParam("run-id") String runId) throws Exception {
    resetLogLevels(request, responder, namespace, appName, appVersion, type, programName, null, runId);
  }

  /**
   * Returns the status for all programs that are passed into the data. The data is an array of JSON objects
   * where each object must contain the following three elements: appId, programType, and programId
   * (flow name, service name, etc.).
   * <p>
   * Example input:
   * <pre><code>
   * [{"appId": "App1", "programType": "Service", "programId": "Service1"},
   * {"appId": "App1", "programType": "Mapreduce", "programId": "MapReduce2"},
   * {"appId": "App2", "programType": "Flow", "programId": "Flow1"}]
   * </code></pre>
   * </p><p>
   * The response will be an array of JsonObjects each of which will contain the three input parameters
   * as well as 2 fields, "status" which maps to the status of the program and "statusCode" which maps to the
   * status code for the data in that JsonObjects.
   * </p><p>
   * If an error occurs in the input (for the example above, App2 does not exist), then all JsonObjects for which the
   * parameters have a valid status will have the status field but all JsonObjects for which the parameters do not have
   * a valid status will have an error message and statusCode.
   * </p><p>
   * For example, if there is no App2 in the data above, then the response would be 200 OK with following possible data:
   * </p>
   * <pre><code>
   * [{"appId": "App1", "programType": "Service", "programId": "Service1", "statusCode": 200, "status": "RUNNING"},
   * {"appId": "App1", "programType": "Mapreduce", "programId": "Mapreduce2", "statusCode": 200, "status": "STOPPED"},
   * {"appId":"App2", "programType":"Flow", "programId":"Flow1", "statusCode":404, "error": "App: App2 not found"}]
   * </code></pre>
   */
  @POST
  @Path("/status")
  @AuditPolicy(AuditDetail.REQUEST_BODY)
  public void getStatuses(HttpRequest request, HttpResponder responder,
                          @PathParam("namespace-id") String namespaceId) throws Exception {

    List<BatchProgram> programs = validateAndGetBatchInput(request, BATCH_PROGRAMS_TYPE);

    List<BatchProgramStatus> statuses = new ArrayList<>(programs.size());
    for (BatchProgram program : programs) {
      ProgramId programId = new ProgramId(namespaceId, program.getAppId(), program.getProgramType(),
                                          program.getProgramId());
      try {
        ProgramStatus programStatus = lifecycleService.getProgramStatus(programId);
        statuses.add(new BatchProgramStatus(
          program, HttpResponseStatus.OK.getCode(), null, programStatus.name()));
      } catch (NotFoundException e) {
        statuses.add(new BatchProgramStatus(
          program, HttpResponseStatus.NOT_FOUND.getCode(), e.getMessage(), null));
      }
    }
    responder.sendJson(HttpResponseStatus.OK, statuses);
  }

  /**
   * Stops all programs that are passed into the data. The data is an array of JSON objects
   * where each object must contain the following three elements: appId, programType, and programId
   * (flow name, service name, etc.).
   * <p>
   * Example input:
   * <pre><code>
   * [{"appId": "App1", "programType": "Service", "programId": "Service1"},
   * {"appId": "App1", "programType": "Mapreduce", "programId": "MapReduce2"},
   * {"appId": "App2", "programType": "Flow", "programId": "Flow1"}]
   * </code></pre>
   * </p><p>
   * The response will be an array of JsonObjects each of which will contain the three input parameters
   * as well as a "statusCode" field which maps to the status code for the data in that JsonObjects.
   * </p><p>
   * If an error occurs in the input (for the example above, App2 does not exist), then all JsonObjects for which the
   * parameters have a valid status will have the status field but all JsonObjects for which the parameters do not have
   * a valid status will have an error message and statusCode.
   * </p><p>
   * For example, if there is no App2 in the data above, then the response would be 200 OK with following possible data:
   * </p>
   * <pre><code>
   * [{"appId": "App1", "programType": "Service", "programId": "Service1", "statusCode": 200},
   * {"appId": "App1", "programType": "Mapreduce", "programId": "Mapreduce2", "statusCode": 200},
   * {"appId":"App2", "programType":"Flow", "programId":"Flow1", "statusCode":404, "error": "App: App2 not found"}]
   * </code></pre>
   */
  @POST
  @Path("/stop")
  @AuditPolicy({AuditDetail.REQUEST_BODY, AuditDetail.RESPONSE_BODY})
  public void stopPrograms(HttpRequest request, HttpResponder responder,
                           @PathParam("namespace-id") String namespaceId) throws Exception {

    List<BatchProgram> programs = validateAndGetBatchInput(request, BATCH_PROGRAMS_TYPE);

    List<ListenableFuture<BatchProgramResult>> issuedStops = new ArrayList<>(programs.size());
    for (final BatchProgram program : programs) {
      ProgramId programId = new ProgramId(namespaceId, program.getAppId(), program.getProgramType(),
                                         program.getProgramId());
      try {
        List<ListenableFuture<ProgramController>> stops = lifecycleService.issueStop(programId, null);
        for (ListenableFuture<ProgramController> stop : stops) {
          ListenableFuture<BatchProgramResult> issuedStop = Futures.transform(stop,
            new Function<ProgramController, BatchProgramResult>() {
              @Override
              public BatchProgramResult apply(ProgramController input) {
                return new BatchProgramResult(program, HttpResponseStatus.OK.getCode(), null, input.getRunId().getId());
              }
            });
          issuedStops.add(issuedStop);
        }
      } catch (NotFoundException e) {
        issuedStops.add(Futures.immediateFuture(
          new BatchProgramResult(program, HttpResponseStatus.NOT_FOUND.getCode(), e.getMessage())));
      } catch (BadRequestException e) {
        issuedStops.add(Futures.immediateFuture(
          new BatchProgramResult(program, HttpResponseStatus.BAD_REQUEST.getCode(), e.getMessage())));
      }
    }

    List<BatchProgramResult> output = new ArrayList<>(programs.size());
    // need to keep this index in case there is an exception getting the future, since we won't have the program
    // information in that scenario
    int i = 0;
    for (ListenableFuture<BatchProgramResult> issuedStop : issuedStops) {
      try {
        output.add(issuedStop.get());
      } catch (Throwable t) {
        LOG.warn(t.getMessage(), t);
        output.add(new BatchProgramResult(programs.get(i), HttpResponseStatus.INTERNAL_SERVER_ERROR.getCode(),
                                          t.getMessage()));
      }
      i++;
    }
    responder.sendJson(HttpResponseStatus.OK, output);
  }

  /**
   * Starts all programs that are passed into the data. The data is an array of JSON objects
   * where each object must contain the following three elements: appId, programType, and programId
   * (flow name, service name, etc.). In additional, each object can contain an optional runtimeargs element,
   * which is a map of arguments to start the program with.
   * <p>
   * Example input:
   * <pre><code>
   * [{"appId": "App1", "programType": "Service", "programId": "Service1"},
   * {"appId": "App1", "programType": "Mapreduce", "programId": "MapReduce2", "runtimeargs":{"arg1":"val1"}},
   * {"appId": "App2", "programType": "Flow", "programId": "Flow1"}]
   * </code></pre>
   * </p><p>
   * The response will be an array of JsonObjects each of which will contain the three input parameters
   * as well as a "statusCode" field which maps to the status code for the data in that JsonObjects.
   * </p><p>
   * If an error occurs in the input (for the example above, App2 does not exist), then all JsonObjects for which the
   * parameters have a valid status will have the status field but all JsonObjects for which the parameters do not have
   * a valid status will have an error message and statusCode.
   * </p><p>
   * For example, if there is no App2 in the data above, then the response would be 200 OK with following possible data:
   * </p>
   * <pre><code>
   * [{"appId": "App1", "programType": "Service", "programId": "Service1", "statusCode": 200},
   * {"appId": "App1", "programType": "Mapreduce", "programId": "Mapreduce2", "statusCode": 200},
   * {"appId":"App2", "programType":"Flow", "programId":"Flow1", "statusCode":404, "error": "App: App2 not found"}]
   * </code></pre>
   */
  @POST
  @Path("/start")
  @AuditPolicy({AuditDetail.REQUEST_BODY, AuditDetail.RESPONSE_BODY})
  public void startPrograms(HttpRequest request, HttpResponder responder,
                            @PathParam("namespace-id") String namespaceId) throws Exception {

    List<BatchProgramStart> programs = validateAndGetBatchInput(request, BATCH_STARTS_TYPE);

    List<BatchProgramResult> output = new ArrayList<>(programs.size());
    for (BatchProgramStart program : programs) {
      ProgramId programId = new ProgramId(namespaceId, program.getAppId(), program.getProgramType(),
                                          program.getProgramId());
      try {
        ProgramController programController = lifecycleService.start(programId, program.getRuntimeargs(), false);
        output.add(new BatchProgramResult(program, HttpResponseStatus.OK.getCode(), null,
                                          programController.getRunId().getId()));
      } catch (NotFoundException e) {
        output.add(new BatchProgramResult(program, HttpResponseStatus.NOT_FOUND.getCode(), e.getMessage()));
      } catch (BadRequestException e) {
        output.add(new BatchProgramResult(program, HttpResponseStatus.BAD_REQUEST.getCode(), e.getMessage()));
      } catch (ConflictException e) {
        output.add(new BatchProgramResult(program, HttpResponseStatus.CONFLICT.getCode(), e.getMessage()));
      }
    }
    responder.sendJson(HttpResponseStatus.OK, output);
  }

  /**
   * Returns the number of instances for all program runnables that are passed into the data. The data is an array of
   * Json objects where each object must contain the following three elements: appId, programType, and programId
   * (flow name, service name). Retrieving instances only applies to flows, and user
   * services. For flows, another parameter, "runnableId", must be provided. This corresponds to the
   * flowlet/runnable for which to retrieve the instances.
   * <p>
   * Example input:
   * <pre><code>
   * [{"appId": "App1", "programType": "Service", "programId": "Service1", "runnableId": "Runnable1"},
   *  {"appId": "App1", "programType": "Mapreduce", "programId": "Mapreduce2"},
   *  {"appId": "App2", "programType": "Flow", "programId": "Flow1", "runnableId": "Flowlet1"}]
   * </code></pre>
   * </p><p>
   * The response will be an array of JsonObjects each of which will contain the three input parameters
   * as well as 3 fields:
   * <ul>
   * <li>"provisioned" which maps to the number of instances actually provided for the input runnable;</li>
   * <li>"requested" which maps to the number of instances the user has requested for the input runnable; and</li>
   * <li>"statusCode" which maps to the http status code for the data in that JsonObjects (200, 400, 404).</li>
   * </ul>
   * </p><p>
   * If an error occurs in the input (for the example above, Flowlet1 does not exist), then all JsonObjects for
   * which the parameters have a valid instances will have the provisioned and requested fields status code fields
   * but all JsonObjects for which the parameters are not valid will have an error message and statusCode.
   * </p><p>
   * For example, if there is no Flowlet1 in the above data, then the response could be 200 OK with the following data:
   * </p>
   * <pre><code>
   * [{"appId": "App1", "programType": "Service", "programId": "Service1", "runnableId": "Runnable1",
   *   "statusCode": 200, "provisioned": 2, "requested": 2},
   *  {"appId": "App1", "programType": "Mapreduce", "programId": "Mapreduce2", "statusCode": 400,
   *   "error": "Program type 'Mapreduce' is not a valid program type to get instances"},
   *  {"appId": "App2", "programType": "Flow", "programId": "Flow1", "runnableId": "Flowlet1", "statusCode": 404,
   *   "error": "Program": Flowlet1 not found"}]
   * </code></pre>
   */
  @POST
  @Path("/instances")
  @AuditPolicy(AuditDetail.REQUEST_BODY)
  public void getInstances(HttpRequest request, HttpResponder responder,
                           @PathParam("namespace-id") String namespaceId) throws IOException, BadRequestException {

    List<BatchRunnable> runnables = validateAndGetBatchInput(request, BATCH_RUNNABLES_TYPE);

    // cache app specs to perform fewer store lookups
    Map<ApplicationId, ApplicationSpecification> appSpecs = new HashMap<>();

    List<BatchRunnableInstances> output = new ArrayList<>(runnables.size());
    for (BatchRunnable runnable : runnables) {
      // cant get instances for things that are not flows, services, or workers
      if (!canHaveInstances(runnable.getProgramType())) {
        output.add(new BatchRunnableInstances(runnable, HttpResponseStatus.BAD_REQUEST.getCode(),
                   String.format("Program type '%s' is not a valid program type to get instances",
                     runnable.getProgramType().getPrettyName())));
        continue;
      }

      ApplicationId appId = new ApplicationId(namespaceId, runnable.getAppId());

      // populate spec cache if this is the first time we've seen the appid.
      if (!appSpecs.containsKey(appId)) {
        appSpecs.put(appId, store.getApplication(appId));
      }

      ApplicationSpecification spec = appSpecs.get(appId);
      if (spec == null) {
        output.add(new BatchRunnableInstances(runnable, HttpResponseStatus.NOT_FOUND.getCode(),
          String.format("App: %s not found", appId)));
        continue;
      }

      ProgramId programId = appId.program(runnable.getProgramType(), runnable.getProgramId());
      output.add(getProgramInstances(runnable, spec, programId));
    }
    responder.sendJson(HttpResponseStatus.OK, output);
  }

  /*
  Note: Cannot combine the following get all programs methods into one because then API path will clash with /apps path
   */

  /**
   * Returns a list of flows associated with a namespace.
   */
  @GET
  @Path("/flows")
  public void getAllFlows(HttpRequest request, HttpResponder responder,
                          @PathParam("namespace-id") String namespaceId) throws Exception {
    responder.sendJson(HttpResponseStatus.OK,
                       lifecycleService.list(validateAndGetNamespace(namespaceId), ProgramType.FLOW));
  }

  /**
   * Returns a list of map/reduces associated with a namespace.
   */
  @GET
  @Path("/mapreduce")
  public void getAllMapReduce(HttpRequest request, HttpResponder responder,
                              @PathParam("namespace-id") String namespaceId) throws Exception {
    responder.sendJson(HttpResponseStatus.OK,
                       lifecycleService.list(validateAndGetNamespace(namespaceId), ProgramType.MAPREDUCE));
  }

  /**
   * Returns a list of spark jobs associated with a namespace.
   */
  @GET
  @Path("/spark")
  public void getAllSpark(HttpRequest request, HttpResponder responder,
                          @PathParam("namespace-id") String namespaceId) throws Exception {
    responder.sendJson(HttpResponseStatus.OK,
                       lifecycleService.list(validateAndGetNamespace(namespaceId), ProgramType.SPARK));
  }

  /**
   * Returns a list of workflows associated with a namespace.
   */
  @GET
  @Path("/workflows")
  public void getAllWorkflows(HttpRequest request, HttpResponder responder,
                              @PathParam("namespace-id") String namespaceId) throws Exception {
    responder.sendJson(HttpResponseStatus.OK,
                       lifecycleService.list(validateAndGetNamespace(namespaceId),
                                             ProgramType.WORKFLOW));
  }

  /**
   * Returns a list of services associated with a namespace.
   */
  @GET
  @Path("/services")
  public void getAllServices(HttpRequest request, HttpResponder responder,
                             @PathParam("namespace-id") String namespaceId) throws Exception {
    responder.sendJson(HttpResponseStatus.OK, lifecycleService.list(validateAndGetNamespace(namespaceId),
                                                                    ProgramType.SERVICE));
  }

  @GET
  @Path("/workers")
  public void getAllWorkers(HttpRequest request, HttpResponder responder,
                            @PathParam("namespace-id") String namespaceId) throws Exception {
    responder.sendJson(HttpResponseStatus.OK, lifecycleService.list(validateAndGetNamespace(namespaceId),
                                                                    ProgramType.WORKER));
  }

  /**
   * Returns number of instances of a worker.
   */
  @GET
  @Path("/apps/{app-id}/workers/{worker-id}/instances")
  public void getWorkerInstances(HttpRequest request, HttpResponder responder,
                                 @PathParam("namespace-id") String namespaceId,
                                 @PathParam("app-id") String appId,
                                 @PathParam("worker-id") String workerId) throws Exception {
    try {
      ProgramId workderId = validateAndGetNamespace(namespaceId).app(appId).worker(workerId);
      if (!lifecycleService.programExists(workderId)) {
        throw new NotFoundException(workderId);
      }
      int count = store.getWorkerInstances(workderId);
      responder.sendJson(HttpResponseStatus.OK, new Instances(count));
    } catch (SecurityException e) {
      responder.sendStatus(HttpResponseStatus.UNAUTHORIZED);
    } catch (Throwable e) {
      if (respondIfElementNotFound(e, responder)) {
        return;
      }
      throw e;
    }
  }

  /**
   * Sets the number of instances of a worker.
   */
  @PUT
  @Path("/apps/{app-id}/workers/{worker-id}/instances")
  @AuditPolicy(AuditDetail.REQUEST_BODY)
  public void setWorkerInstances(HttpRequest request, HttpResponder responder,
                                 @PathParam("namespace-id") String namespaceId,
                                 @PathParam("app-id") String appId,
                                 @PathParam("worker-id") String workerId) throws Exception {
    int instances = getInstances(request);
    try {
      lifecycleService.setInstances(new ProgramId(namespaceId, appId, ProgramType.WORKER, workerId), instances);
      responder.sendStatus(HttpResponseStatus.OK);
    } catch (SecurityException e) {
      responder.sendStatus(HttpResponseStatus.UNAUTHORIZED);
    } catch (Throwable e) {
      if (respondIfElementNotFound(e, responder)) {
        return;
      }
      throw e;
    }
  }

  /* ********************* Flow/Flowlet APIs ***********************************************************/
  /**
   * Returns number of instances for a flowlet within a flow.
   */
  @GET
  @Path("/apps/{app-id}/flows/{flow-id}/flowlets/{flowlet-id}/instances")
  public void getFlowletInstances(HttpRequest request, HttpResponder responder,
                                  @PathParam("namespace-id") String namespaceId,
                                  @PathParam("app-id") String appId, @PathParam("flow-id") String flowId,
                                  @PathParam("flowlet-id") String flowletId) throws Exception {
    try {
      ProgramId flow = validateAndGetNamespace(namespaceId).app(appId).flow(flowId);
      if (!lifecycleService.programExists(flow)) {
       throw new NotFoundException(flow);
      }
      int count = store.getFlowletInstances(flow, flowletId);
      responder.sendJson(HttpResponseStatus.OK, new Instances(count));
    } catch (SecurityException e) {
      responder.sendStatus(HttpResponseStatus.UNAUTHORIZED);
    } catch (Throwable e) {
      if (respondIfElementNotFound(e, responder)) {
        return;
      }
      throw e;
    }
  }

  /**
   * Increases number of instance for a flowlet within a flow.
   */
  @PUT
  @Path("/apps/{app-id}/flows/{flow-id}/flowlets/{flowlet-id}/instances")
  @AuditPolicy(AuditDetail.REQUEST_BODY)
  public synchronized void setFlowletInstances(HttpRequest request, HttpResponder responder,
                                               @PathParam("namespace-id") String namespaceId,
                                               @PathParam("app-id") String appId, @PathParam("flow-id") String flowId,
                                               @PathParam("flowlet-id") String flowletId) throws Exception {
    int instances = getInstances(request);
    try {
      lifecycleService.setInstances(new ProgramId(namespaceId, appId, ProgramType.FLOW, flowId), instances, flowletId);
      responder.sendStatus(HttpResponseStatus.OK);
    } catch (SecurityException e) {
      responder.sendStatus(HttpResponseStatus.UNAUTHORIZED);
    } catch (Throwable e) {
      if (respondIfElementNotFound(e, responder)) {
        return;
      }
      throw e;
    }
  }

  /**
   * Update the log level for a flowlet according to the request body. The request body is expected to contain a map
   * of log levels, where key is loggername, value is one of the valid
   * {@link org.apache.twill.api.logging.LogEntry.Level} or null.
   */
  @PUT
  @Path("/apps/{app-id}/flows/{flow-id}/flowlets/{flowlet-id}/runs/{run-id}/loglevels")
  @AuditPolicy(AuditDetail.REQUEST_BODY)
  public void updateFlowletLogLevels(HttpRequest request, HttpResponder responder,
                                     @PathParam("namespace-id") String namespaceId,
                                     @PathParam("app-id") String appId,
                                     @PathParam("flow-id") String flowId,
                                     @PathParam("flowlet-id") String flowletId,
                                     @PathParam("run-id") String runId) throws Exception {
      updateLogLevels(request, responder, namespaceId, appId, ApplicationId.DEFAULT_VERSION,
                      ProgramType.FLOW.getCategoryName(), flowId, flowletId, runId);
  }

  /**
   * Update log level for a flowlet belongs to a specific app version.
   */
  @PUT
  @Path("/apps/{app-id}/versions/{app-version}/flows/{flow-id}/flowlets/{flowlet-id}/runs/{run-id}/loglevels")
  @AuditPolicy(AuditDetail.REQUEST_BODY)
  public void updateFlowletLogLevels(HttpRequest request, HttpResponder responder,
                                     @PathParam("namespace-id") String namespaceId,
                                     @PathParam("app-id") String appId,
                                     @PathParam("app-version") String appVersion,
                                     @PathParam("flow-id") String flowId,
                                     @PathParam("flowlet-id") String flowletId,
                                     @PathParam("run-id") String runId) throws Exception {
    updateLogLevels(request, responder, namespaceId, appId, appVersion,
                    ProgramType.FLOW.getCategoryName(), flowId, flowletId, runId);
  }

  /**
   * Reset the log levels for a flowlet back to where it starts. The request body is expected to contain a list of
   * logger names, or null if reset for all loggers.
   */
  @POST
  @Path("/apps/{app-id}/flows/{flow-id}/flowlets/{flowlet-id}/runs/{run-id}/resetloglevels")
  @AuditPolicy(AuditDetail.REQUEST_BODY)
  public void resetFlowletLogLevels(HttpRequest request, HttpResponder responder,
                                    @PathParam("namespace-id") String namespaceId,
                                    @PathParam("app-id") String appId,
                                    @PathParam("flow-id") String flowId,
                                    @PathParam("flowlet-id") String flowletId,
                                    @PathParam("run-id") String runId) throws Exception {
    resetLogLevels(request, responder, namespaceId, appId, ApplicationId.DEFAULT_VERSION,
                   ProgramType.FLOW.getCategoryName(), flowId, flowletId, runId);
  }

  /**
   * Reset log level for a flowlet belongs to a specific app version.
   */
  @POST
  @Path("/apps/{app-id}/versions/{app-version}/flows/{flow-id}/flowlets/{flowlet-id}/runs/{run-id}/resetloglevels")
  @AuditPolicy(AuditDetail.REQUEST_BODY)
  public void resetFlowletLogLevels(HttpRequest request, HttpResponder responder,
                                    @PathParam("namespace-id") String namespaceId,
                                    @PathParam("app-id") String appId,
                                    @PathParam("app-version") String appVersion,
                                    @PathParam("flow-id") String flowId,
                                    @PathParam("flowlet-id") String flowletId,
                                    @PathParam("run-id") String runId) throws Exception {
    resetLogLevels(request, responder, namespaceId, appId, appVersion,
                   ProgramType.FLOW.getCategoryName(), flowId, flowletId, runId);
  }

  @GET
  @Path("/apps/{app-id}/{program-category}/{program-id}/live-info")
  @SuppressWarnings("unused")
  public void liveInfo(HttpRequest request, HttpResponder responder, @PathParam("namespace-id") String namespaceId,
                       @PathParam("app-id") String appId, @PathParam("program-category") String programCategory,
                       @PathParam("program-id") String programId) {
    ProgramType type = getProgramType(programCategory);
    if (type == null) {
      responder.sendString(HttpResponseStatus.METHOD_NOT_ALLOWED,
                           String.format("Live-info not supported for program type '%s'", programCategory));
      return;
    }
    ProgramId program =
      new ProgramId(namespaceId, appId, ProgramType.valueOfCategoryName(programCategory), programId);
    getLiveInfo(responder, program, runtimeService);
  }


  private void getLiveInfo(HttpResponder responder, ProgramId programId,
                             ProgramRuntimeService runtimeService) {
    try {
      responder.sendJson(HttpResponseStatus.OK, runtimeService.getLiveInfo(programId));
    } catch (SecurityException e) {
      responder.sendStatus(HttpResponseStatus.UNAUTHORIZED);
    }
  }

  /**
   * Deletes queues.
   */
  @DELETE
  @Path("/apps/{app-id}/flows/{flow-id}/queues")
  public void deleteFlowQueues(HttpRequest request, HttpResponder responder,
                               @PathParam("namespace-id") String namespaceId,
                               @PathParam("app-id") String appId,
                               @PathParam("flow-id") String flowId) throws Exception {
    FlowId flow = new FlowId(namespaceId, appId, flowId);
    try {
      ProgramStatus status = lifecycleService.getProgramStatus(flow);
      if (ProgramStatus.RUNNING == status) {
        responder.sendString(HttpResponseStatus.FORBIDDEN, "Flow is running, please stop it first.");
      } else {
        queueAdmin.dropAllForFlow(flow);
        FlowUtils.deleteFlowPendingMetrics(metricStore, namespaceId, appId, flowId);
        responder.sendStatus(HttpResponseStatus.OK);
      }
    } catch (SecurityException e) {
      responder.sendStatus(HttpResponseStatus.UNAUTHORIZED);
    }
  }

  /**
   * Return the number of instances of a service.
   */
  @GET
  @Path("/apps/{app-id}/services/{service-id}/instances")
  public void getServiceInstances(HttpRequest request, HttpResponder responder,
                                  @PathParam("namespace-id") String namespaceId,
                                  @PathParam("app-id") String appId,
                                  @PathParam("service-id") String serviceId) throws Exception {
    try {
      ProgramId programId = validateAndGetNamespace(namespaceId).app(appId).service(serviceId);
      if (!lifecycleService.programExists(programId)) {
        throw new NotFoundException(programId);
      }

      int instances = store.getServiceInstances(programId);
      responder.sendJson(HttpResponseStatus.OK,
                         new ServiceInstances(instances, getInstanceCount(programId, serviceId)));
    } catch (SecurityException e) {
      responder.sendStatus(HttpResponseStatus.UNAUTHORIZED);
    }
  }

  /**
   * Return the availability (i.e. discoverable registration) status of a service.
   */
  @GET
  @Path("/apps/{app-name}/services/{service-name}/available")
  public void getServiceAvailability(HttpRequest request, HttpResponder responder,
                                     @PathParam("namespace-id") String namespaceId,
                                     @PathParam("app-name") String appName,
                                     @PathParam("service-name") String serviceName) throws Exception {
    getServiceAvailability(request, responder, namespaceId, appName, ApplicationId.DEFAULT_VERSION, serviceName);
  }

  /**
   * Return the availability (i.e. discoverable registration) status of a service.
   */
  @GET
  @Path("/apps/{app-name}/versions/{app-version}/services/{service-name}/available")
  public void getServiceAvailability(HttpRequest request, HttpResponder responder,
                                     @PathParam("namespace-id") String namespaceId,
                                     @PathParam("app-name") String appName,
                                     @PathParam("app-version") String appVersion,
                                     @PathParam("service-name") String serviceName) throws Exception {
    ServiceId serviceId = new ApplicationId(namespaceId, appName, appVersion).service(serviceName);
    ProgramStatus status = lifecycleService.getProgramStatus(serviceId);
    if (status == ProgramStatus.STOPPED) {
      responder.sendString(HttpResponseStatus.SERVICE_UNAVAILABLE, "Service is stopped. Please start it.");
    } else {
      // Construct discoverable name and return 200 OK if discoverable is present. If not return 503.
      String serviceDiscoverableName = ServiceDiscoverable.getName(serviceId);
      EndpointStrategy endpointStrategy =
        new RandomEndpointStrategy(discoveryServiceClient.discover(serviceDiscoverableName));
      if (endpointStrategy.pick(300L, TimeUnit.MILLISECONDS) == null) {
        LOG.trace("Discoverable endpoint {} not found", serviceDiscoverableName);
        responder.sendString(HttpResponseStatus.SERVICE_UNAVAILABLE,
                             "Service is running but not accepting requests at this time.");
      } else {
        responder.sendString(HttpResponseStatus.OK, "Service is available to accept requests.");
      }
    }
  }

  /**
   * Set instances of a service.
   */
  @PUT
  @Path("/apps/{app-id}/services/{service-id}/instances")
  @AuditPolicy(AuditDetail.REQUEST_BODY)
  public void setServiceInstances(HttpRequest request, HttpResponder responder,
                                  @PathParam("namespace-id") String namespaceId,
                                  @PathParam("app-id") String appId,
                                  @PathParam("service-id") String serviceId)
    throws Exception {
    try {
      ProgramId programId = new ProgramId(namespaceId, appId, ProgramType.SERVICE, serviceId);
      if (!store.programExists(programId)) {
        responder.sendString(HttpResponseStatus.NOT_FOUND, "Service not found");
        return;
      }

      int instances = getInstances(request);
      lifecycleService.setInstances(programId, instances);
      responder.sendStatus(HttpResponseStatus.OK);
    } catch (SecurityException e) {
      responder.sendStatus(HttpResponseStatus.UNAUTHORIZED);
    } catch (Throwable throwable) {
      if (respondIfElementNotFound(throwable, responder)) {
        return;
      }
      throw throwable;
    }
  }

  @DELETE
  @Path("/queues")
  public synchronized void deleteQueues(HttpRequest request, HttpResponder responder,
                                        @PathParam("namespace-id") String namespaceId)
    throws NamespaceNotFoundException {
    // synchronized to avoid a potential race condition here:
    // 1. the check for state returns that all flows are STOPPED
    // 2. The API deletes queues because
    // Between 1. and 2., a flow is started using the /namespaces/{namespace-id}/apps/{app-id}/flows/{flow-id}/start API
    // Averting this race condition by synchronizing this method. The resource that needs to be locked here is
    // runtimeService. This should work because the method that is used to start a flow - startStopProgram - is also
    // synchronized on this.
    // This synchronization works in HA mode because even in HA mode there is only one leader at a time.
    NamespaceId namespace = validateAndGetNamespace(namespaceId);
    try {
      List<ProgramRecord> flows = lifecycleService.list(validateAndGetNamespace(namespaceId), ProgramType.FLOW);
      for (ProgramRecord flow : flows) {
        String appId = flow.getApp();
        String flowId = flow.getName();
        ProgramId programId = new ProgramId(namespaceId, appId, ProgramType.FLOW, flowId);
        ProgramStatus status = lifecycleService.getProgramStatus(programId);
        if (ProgramStatus.STOPPED != status) {
          responder.sendString(HttpResponseStatus.FORBIDDEN,
                               String.format("Flow '%s' from application '%s' in namespace '%s' is running, " +
                                               "please stop it first.", flowId, appId, namespaceId));
          return;
        }
      }
      queueAdmin.dropAllInNamespace(namespace);
      // delete process metrics that are used to calculate the queue size (system.queue.pending metric)
      FlowUtils.deleteFlowPendingMetrics(metricStore, namespaceId, null, null);
      responder.sendStatus(HttpResponseStatus.OK);
    } catch (Exception e) {
      LOG.error("Error while deleting queues in namespace " + namespace, e);
      responder.sendString(HttpResponseStatus.INTERNAL_SERVER_ERROR, e.getMessage());
    }
  }

  /**
   * Get requested and provisioned instances for a program type.
   * The program type passed here should be one that can have instances (flows, services, ...)
   * Requires caller to do this validation.
   */
  private BatchRunnableInstances getProgramInstances(BatchRunnable runnable, ApplicationSpecification spec,
                                                     ProgramId programId) {
    int requested;
    String programName = programId.getProgram();
    String runnableId = programName;
    ProgramType programType = programId.getType();
    if (programType == ProgramType.WORKER) {
      if (!spec.getWorkers().containsKey(programName)) {
        return new BatchRunnableInstances(runnable, HttpResponseStatus.NOT_FOUND.getCode(),
                                          "Worker: " + programName + " not found");
      }
      requested = spec.getWorkers().get(programName).getInstances();

    } else if (programType == ProgramType.SERVICE) {
      if (!spec.getServices().containsKey(programName)) {
        return new BatchRunnableInstances(runnable, HttpResponseStatus.NOT_FOUND.getCode(),
                                          "Service: " + programName + " not found");
      }
      requested = spec.getServices().get(programName).getInstances();

    } else if (programType == ProgramType.FLOW) {
      // flows must have runnable id
      runnableId = runnable.getRunnableId();
      if (runnableId == null) {
        return new BatchRunnableInstances(runnable, HttpResponseStatus.BAD_REQUEST.getCode(),
                                          "Must provide the flowlet id as the runnableId for flows");
      }
      FlowSpecification flowSpec = spec.getFlows().get(programName);
      if (flowSpec == null) {
        return new BatchRunnableInstances(runnable, HttpResponseStatus.NOT_FOUND.getCode(),
                                          "Flow: " + programName + " not found");
      }
      FlowletDefinition flowletDefinition = flowSpec.getFlowlets().get(runnableId);
      if (flowletDefinition == null) {
        return new BatchRunnableInstances(runnable, HttpResponseStatus.NOT_FOUND.getCode(),
                                          "Flowlet: " + runnableId + " not found");
      }
      requested = flowletDefinition.getInstances();

    } else {
      return new BatchRunnableInstances(runnable, HttpResponseStatus.BAD_REQUEST.getCode(),
                                        "Instances not supported for program type + " + programType);
    }
    int provisioned = getInstanceCount(programId, runnableId);
    // use the pretty name of program types to be consistent
    return new BatchRunnableInstances(runnable, HttpResponseStatus.OK.getCode(), provisioned, requested);
  }

  private void getRuns(HttpResponder responder, ProgramId programId, String status,
                       long start, long end, int limit) throws BadRequestException {
    try {
      ProgramRunStatus runStatus = (status == null) ? ProgramRunStatus.ALL :
        ProgramRunStatus.valueOf(status.toUpperCase());

      Collection<RunRecord> records = Collections2.transform(
        store.getRuns(programId, runStatus, start, end, limit).values(),
        CONVERT_TO_RUN_RECORD
      );

      responder.sendJson(HttpResponseStatus.OK, records);
    } catch (IllegalArgumentException e) {
      throw new BadRequestException(String.format("Invalid status %s. Supported options for status of runs are " +
                                                    "running/completed/failed", status));
    }
  }

  /**
   * Returns the number of instances currently running for different runnables for different programs
   */
  private int getInstanceCount(ProgramId programId, String runnableId) {
    ProgramLiveInfo info = runtimeService.getLiveInfo(programId);
    int count = 0;
    if (info instanceof NotRunningProgramLiveInfo) {
      return count;
    }
    if (info instanceof Containers) {
      Containers containers = (Containers) info;
      for (Containers.ContainerInfo container : containers.getContainers()) {
        if (container.getName().equals(runnableId)) {
          count++;
        }
      }
      return count;
    }
    // TODO: CDAP-1091: For standalone mode, returning the requested instances instead of provisioned only for services.
    // Doing this only for services to keep it consistent with the existing contract for flowlets right now.
    // The get instances contract for both flowlets and services should be re-thought and fixed as part of CDAP-1091
    if (programId.getType() == ProgramType.SERVICE) {
      return getRequestedServiceInstances(programId);
    }

    // Not running on YARN default 1
    return 1;
  }

  private int getRequestedServiceInstances(ProgramId serviceId) {
    // Not running on YARN, get it from store
    return store.getServiceInstances(serviceId);
  }

  private boolean isDebugAllowed(ProgramType programType) {
    return EnumSet.of(ProgramType.FLOW, ProgramType.SERVICE, ProgramType.WORKER).contains(programType);
  }

  private boolean canHaveInstances(ProgramType programType) {
    return EnumSet.of(ProgramType.FLOW, ProgramType.SERVICE, ProgramType.WORKER).contains(programType);
  }

  private <T extends BatchProgram> List<T> validateAndGetBatchInput(HttpRequest request, Type type)
    throws BadRequestException, IOException {

    List<T> programs;
    try (Reader reader = new InputStreamReader(new ChannelBufferInputStream(request.getContent()), Charsets.UTF_8)) {
      try {
        programs = GSON.fromJson(reader, type);
        if (programs == null) {
          throw new BadRequestException("Request body is invalid json, please check that it is a json array.");
        }
      } catch (JsonSyntaxException e) {
        throw new BadRequestException("Request body is invalid json: " + e.getMessage());
      }
    }

    // validate input
    for (BatchProgram program : programs) {
      try {
        program.validate();
      } catch (IllegalArgumentException e) {
        throw new BadRequestException(
          "Must provide valid appId, programType, and programId for each object: " + e.getMessage());
      }
    }
    return programs;
  }

  private void updateLogLevels(HttpRequest request, HttpResponder responder, String namespace, String appName,
                               String appVersion, String type, String programName,
                               @Nullable String component, String runId) throws Exception {
    ProgramType programType = getProgramType(type);
    if (programType == null) {
      throw new BadRequestException("Invalid program type provided");
    }
    try {
      // we are decoding the body to Map<String, String> instead of Map<String, LogEntry.Level> here since Gson will
      // serialize invalid enum values to null, which is allowed for log level, instead of throw an Exception.
      lifecycleService.updateProgramLogLevels(
        new ApplicationId(namespace, appName, appVersion).program(programType, programName),
        transformLogLevelsMap(decodeArguments(request)), component, runId);
      responder.sendStatus(HttpResponseStatus.OK);
    } catch (JsonSyntaxException e) {
      throw new BadRequestException("Invalid JSON in body");
    } catch (IllegalArgumentException e) {
      throw new BadRequestException(e.getMessage());
    } catch (SecurityException e) {
      throw new UnauthorizedException("Unauthorized to update the log levels");
    }
  }

  private void resetLogLevels(HttpRequest request, HttpResponder responder, String namespace, String appName,
                              String appVersion, String type, String programName,
                              @Nullable String component, String runId) throws Exception {
    ProgramType programType = getProgramType(type);
    if (programType == null) {
      throw new BadRequestException("Invalid program type provided");
    }
    try {
      Set<String> loggerNames = parseBody(request, SET_STRING_TYPE);
      lifecycleService.resetProgramLogLevels(
        new ApplicationId(namespace, appName, appVersion).program(programType, programName),
        loggerNames == null ? Collections.<String>emptySet() : loggerNames, component, runId);
      responder.sendStatus(HttpResponseStatus.OK);
    } catch (JsonSyntaxException e) {
      throw new BadRequestException("Invalid JSON in body");
    } catch (SecurityException e) {
      throw new UnauthorizedException("Unauthorized to reset the log levels");
    }
  }

  private NamespaceId validateAndGetNamespace(String namespace) throws NamespaceNotFoundException {
    NamespaceId namespaceId = new NamespaceId(namespace);
    try {
      namespaceQueryAdmin.get(namespaceId);
    } catch (NamespaceNotFoundException e) {
      throw e;
    } catch (Exception e) {
      // This can only happen when NamespaceAdmin uses HTTP to interact with namespaces.
      // Within AppFabric, NamespaceAdmin is bound to DefaultNamespaceAdmin which directly interacts with MDS.
      // Hence, this should never happen.
      throw Throwables.propagate(e);
    }
    return namespaceId;
  }

  /**
   * Parses the URL parameter "format" to determine whether schedules should be returned as {@link ScheduleDetail}
   * or as {@link ScheduleSpecification}, for backward-compatible response format.
   */
  protected boolean returnScheduleAsSpec(@Nullable String format) throws BadRequestException {
    if (format == null || "detail".equals(format)) {
      return false;
    }
    if ("spec".equals(format)) {
      return true;
    }
    throw new BadRequestException("Parameter 'format' must be 'spec' or 'detail' but is '" + format + "'");
  }

}<|MERGE_RESOLUTION|>--- conflicted
+++ resolved
@@ -24,10 +24,6 @@
 import co.cask.cdap.api.schedule.RunConstraints;
 import co.cask.cdap.api.schedule.ScheduleSpecification;
 import co.cask.cdap.api.schedule.Trigger;
-<<<<<<< HEAD
-import co.cask.cdap.api.service.ServiceSpecification;
-=======
->>>>>>> 9a336e8b
 import co.cask.cdap.app.mapreduce.MRJobInfoFetcher;
 import co.cask.cdap.app.runtime.ProgramController;
 import co.cask.cdap.app.runtime.ProgramRuntimeService;
@@ -649,11 +645,7 @@
     final ProgramId triggerProgramId = appId.program(ProgramType.valueOfCategoryName(triggerProgramType),
                                                      triggerProgramName);
     programScheduler.findSchedules(triggerProgramId.toString());
-<<<<<<< HEAD
     Set<ProgramScheduleRecord> schedules = new HashSet<>();
-=======
-    Collection<ProgramScheduleRecord> schedules = new HashSet<>();
->>>>>>> 9a336e8b
     final Set<co.cask.cdap.api.ProgramStatus> queryProgramStatuses = new HashSet<>();
     if (triggerProgramStatuses != null) {
       try {
@@ -671,17 +663,10 @@
         queryProgramStatuses.add(status);
       }
     }
-<<<<<<< HEAD
-    for (String triggerKey : Schedulers.triggerKeysForProgramStatus(triggerProgramId, queryProgramStatuses)) {
-      schedules.addAll(programScheduler.findSchedules(triggerKey));
-    }
-=======
     for (String triggerKey : Schedulers.triggerKeysForProgramStatuses(triggerProgramId, queryProgramStatuses)) {
       schedules.addAll(programScheduler.findSchedules(triggerKey));
     }
-    schedules = filterSchedulesByStatus(schedules, scheduleStatus);
->>>>>>> 9a336e8b
-    List<ScheduleDetail> details = Schedulers.toScheduleDetails(schedules);
+    List<ScheduleDetail> details = Schedulers.toScheduleDetails(filterSchedulesByStatus(schedules, scheduleStatus));
     if (asScheduleSpec) {
       List<ScheduleSpecification> specs = ScheduleDetail.toScheduleSpecs(details);
       responder.sendJson(HttpResponseStatus.OK, specs, Schedulers.SCHEDULE_SPECS_TYPE, GSON_FOR_SCHEDULES);
