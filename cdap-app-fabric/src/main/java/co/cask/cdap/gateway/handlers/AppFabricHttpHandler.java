/*
 * Copyright © 2014-2015 Cask Data, Inc.
 *
 * Licensed under the Apache License, Version 2.0 (the "License"); you may not
 * use this file except in compliance with the License. You may obtain a copy of
 * the License at
 *
 * http://www.apache.org/licenses/LICENSE-2.0
 *
 * Unless required by applicable law or agreed to in writing, software
 * distributed under the License is distributed on an "AS IS" BASIS, WITHOUT
 * WARRANTIES OR CONDITIONS OF ANY KIND, either express or implied. See the
 * License for the specific language governing permissions and limitations under
 * the License.
 */

package co.cask.cdap.gateway.handlers;

import co.cask.cdap.app.runtime.ProgramRuntimeService;
import co.cask.cdap.app.services.Data;
import co.cask.cdap.app.store.Store;
import co.cask.cdap.app.store.StoreFactory;
import co.cask.cdap.common.conf.CConfiguration;
import co.cask.cdap.common.conf.Constants;
import co.cask.cdap.common.http.RESTMigrationUtils;
import co.cask.cdap.config.ConsoleSettingsStore;
import co.cask.cdap.config.PreferencesStore;
import co.cask.cdap.data2.datafabric.DefaultDatasetNamespace;
import co.cask.cdap.data2.dataset2.DatasetFramework;
import co.cask.cdap.data2.dataset2.NamespacedDatasetFramework;
import co.cask.cdap.data2.transaction.queue.QueueAdmin;
import co.cask.cdap.data2.transaction.stream.StreamAdmin;
import co.cask.cdap.gateway.auth.Authenticator;
import co.cask.cdap.gateway.handlers.util.AbstractAppFabricHttpHandler;
import co.cask.cdap.internal.UserErrors;
import co.cask.cdap.internal.UserMessages;
import co.cask.cdap.internal.app.runtime.ProgramOptionConstants;
import co.cask.cdap.proto.Id;
import co.cask.cdap.proto.Instances;
import co.cask.cdap.proto.ProgramStatus;
import co.cask.cdap.proto.ProgramType;
import co.cask.http.BodyConsumer;
import co.cask.http.ChunkResponder;
import co.cask.http.HttpResponder;
import co.cask.tephra.TransactionSystemClient;
import com.google.common.base.Predicate;
import com.google.common.collect.ImmutableMap;
import com.google.common.collect.ImmutableMultimap;
import com.google.common.io.Closeables;
import com.google.gson.JsonObject;
import com.google.inject.Inject;
import org.jboss.netty.buffer.ChannelBuffers;
import org.jboss.netty.handler.codec.http.HttpRequest;
import org.jboss.netty.handler.codec.http.HttpResponseStatus;
import org.slf4j.Logger;
import org.slf4j.LoggerFactory;

import java.io.IOException;
import java.io.InputStream;
import javax.ws.rs.DELETE;
import javax.ws.rs.DefaultValue;
import javax.ws.rs.GET;
import javax.ws.rs.HeaderParam;
import javax.ws.rs.POST;
import javax.ws.rs.PUT;
import javax.ws.rs.Path;
import javax.ws.rs.PathParam;
import javax.ws.rs.QueryParam;

/**
 *  HttpHandler class for app-fabric requests.
 */
@Path(Constants.Gateway.API_VERSION_2) //this will be removed/changed when gateway goes.
public class AppFabricHttpHandler extends AbstractAppFabricHttpHandler {
  private static final Logger LOG = LoggerFactory.getLogger(AppFabricHttpHandler.class);

  /**
   * Configuration object passed from higher up.
   */
  private final CConfiguration configuration;

  /**
   * Runtime program service for running and managing programs.
   */
  private final ProgramRuntimeService runtimeService;

  /**
   * Client talking to transaction system.
   */
  private TransactionSystemClient txClient;

  /**
   * Access Dataset Service
   */
  private final DatasetFramework dsFramework;

  /**
   * Store manages non-runtime lifecycle.
   */
  private final Store store;
  private final PreferencesStore preferencesStore;
  private final ConsoleSettingsStore consoleSettingsStore;

  private final QueueAdmin queueAdmin;
  private final StreamAdmin streamAdmin;

  /**
   * V3 API Handlers
   */
  private final AppLifecycleHttpHandler appLifecycleHttpHandler;
  private final ProgramLifecycleHttpHandler programLifecycleHttpHandler;
  private final AppFabricDataHttpHandler appFabricDataHttpHandler;


  /**
   * Constructs an new instance. Parameters are binded by Guice.
   */
  @Inject
  public AppFabricHttpHandler(Authenticator authenticator, CConfiguration configuration,
                              StoreFactory storeFactory,
                              ProgramRuntimeService runtimeService, StreamAdmin streamAdmin,
                              QueueAdmin queueAdmin, TransactionSystemClient txClient, DatasetFramework dsFramework,
                              AppLifecycleHttpHandler appLifecycleHttpHandler,
                              ProgramLifecycleHttpHandler programLifecycleHttpHandler,
                              AppFabricDataHttpHandler appFabricDataHttpHandler,
                              PreferencesStore preferencesStore, ConsoleSettingsStore consoleSettingsStore) {

    super(authenticator);
    this.streamAdmin = streamAdmin;
    this.configuration = configuration;
    this.runtimeService = runtimeService;
    this.store = storeFactory.create();
    this.queueAdmin = queueAdmin;
    this.txClient = txClient;
    this.dsFramework = new NamespacedDatasetFramework(dsFramework, new DefaultDatasetNamespace(configuration));
    this.appLifecycleHttpHandler = appLifecycleHttpHandler;
    this.programLifecycleHttpHandler = programLifecycleHttpHandler;
    this.appFabricDataHttpHandler = appFabricDataHttpHandler;
    this.preferencesStore = preferencesStore;
    this.consoleSettingsStore = consoleSettingsStore;
  }

  /**
   * Ping to check handler status.
   */
  @Path("/ping")
  @GET
  public void ping(HttpRequest request, HttpResponder responder) {
    responder.sendStatus(HttpResponseStatus.OK);
  }

  /**
   * Retrieve the state of the transaction manager.
   */
  @Path("/transactions/state")
  @GET
  public void getTxManagerSnapshot(HttpRequest request, HttpResponder responder) {
    try {
      LOG.trace("Taking transaction manager snapshot at time {}", System.currentTimeMillis());
      InputStream in = txClient.getSnapshotInputStream();
      LOG.trace("Took and retrieved transaction manager snapshot successfully.");
      try {
        ChunkResponder chunkResponder = responder.sendChunkStart(HttpResponseStatus.OK,
                                                                 ImmutableMultimap.<String, String>of());
        while (true) {
          // netty doesn't copy the readBytes buffer, so we have to reallocate a new buffer
          byte[] readBytes = new byte[4096];
          int res = in.read(readBytes, 0, 4096);
          if (res == -1) {
            break;
          }
          // If failed to send chunk, IOException will be raised.
          // It'll just propagated to the netty-http library to handle it
          chunkResponder.sendChunk(ChannelBuffers.wrappedBuffer(readBytes, 0, res));
        }
        Closeables.closeQuietly(chunkResponder);
      } finally {
        in.close();
      }
    } catch (Exception e) {
      LOG.error("Could not take transaction manager snapshot", e);
      responder.sendStatus(HttpResponseStatus.INTERNAL_SERVER_ERROR);
    }
  }

  /**
   * Invalidate a transaction.
   * @param txId transaction ID.
   */
  @Path("/transactions/{tx-id}/invalidate")
  @POST
  public void invalidateTx(HttpRequest request, HttpResponder responder,
                           @PathParam("tx-id") final String txId) {
    try {
      long txIdLong = Long.parseLong(txId);
      boolean success = txClient.invalidate(txIdLong);
      if (success) {
        LOG.info("Transaction {} successfully invalidated", txId);
        responder.sendStatus(HttpResponseStatus.OK);
      } else {
        LOG.info("Transaction {} could not be invalidated: not in progress.", txId);
        responder.sendStatus(HttpResponseStatus.CONFLICT);
      }
    } catch (NumberFormatException e) {
      LOG.info("Could not invalidate transaction: {} is not a valid tx id", txId);
      responder.sendStatus(HttpResponseStatus.BAD_REQUEST);
    }
  }

  /**
   * Reset the state of the transaction manager.
   */
  @Path("/transactions/state")
  @POST
  public void resetTxManagerState(HttpRequest request, HttpResponder responder) {
    txClient.resetState();
    responder.sendStatus(HttpResponseStatus.OK);
  }

  /**
   * Returns status of a type specified by {flows,workflows,mapreduce,spark,procedures,services,schedules}.
   */
  @GET
  @Path("/apps/{app-id}/{type}/{id}/status")
  public void getStatus(final HttpRequest request, final HttpResponder responder,
                        @PathParam("app-id") final String appId,
                        @PathParam("type") final String type,
                        @PathParam("id") final String id) {
    programLifecycleHttpHandler.getStatus(RESTMigrationUtils.rewriteV2RequestToV3(request), responder,
                                          Constants.DEFAULT_NAMESPACE, appId, type, id);
  }

  /**
   * starts a webapp.
   */
  @POST
  @Path("/apps/{app-id}/webapp/start")
  public void webappStart(final HttpRequest request, final HttpResponder responder,
                          @PathParam("app-id") final String appId) {
    programLifecycleHttpHandler.runnableStartStop(request, responder, Constants.DEFAULT_NAMESPACE, appId,
                                                  ProgramType.WEBAPP.getPrettyName().toLowerCase(), ProgramType.WEBAPP,
                                                  "start");
  }


  /**
   * stops a webapp.
   */
  @POST
  @Path("/apps/{app-id}/webapp/stop")
  public void webappStop(final HttpRequest request, final HttpResponder responder,
                         @PathParam("app-id") final String appId) {
    programLifecycleHttpHandler.runnableStartStop(request, responder, Constants.DEFAULT_NAMESPACE, appId,
                                                  ProgramType.WEBAPP.getPrettyName().toLowerCase(), ProgramType.WEBAPP,
                                                  "stop");
  }

  /**
   * Returns status of a webapp.
   */
  @GET
  @Path("/apps/{app-id}/webapp/status")
  public void webappStatus(final HttpRequest request, final HttpResponder responder,
                           @PathParam("app-id") final String appId) {
    try {
      String accountId = getAuthenticatedAccountId(request);
      Id.Program id = Id.Program.from(accountId, appId, ProgramType.WEBAPP.getPrettyName().toLowerCase());
      runnableStatus(responder, id, ProgramType.WEBAPP);
    } catch (SecurityException e) {
      responder.sendStatus(HttpResponseStatus.UNAUTHORIZED);
    } catch (Throwable t) {
      LOG.error("Got exception:", t);
      responder.sendStatus(HttpResponseStatus.INTERNAL_SERVER_ERROR);
    }
  }

  private void runnableStatus(HttpResponder responder, Id.Program id, ProgramType type) {
    try {
      ProgramStatus status = programLifecycleHttpHandler.getProgramStatus(id, type);
      if (status.getStatus().equals(HttpResponseStatus.NOT_FOUND.toString())) {
        responder.sendStatus(HttpResponseStatus.NOT_FOUND);
      } else {
        JsonObject reply = new JsonObject();
        reply.addProperty("status", status.getStatus());
        responder.sendJson(HttpResponseStatus.OK, reply);
      }
    } catch (SecurityException e) {
      responder.sendStatus(HttpResponseStatus.UNAUTHORIZED);
    } catch (Throwable e) {
      LOG.error("Got exception:", e);
      responder.sendStatus(HttpResponseStatus.INTERNAL_SERVER_ERROR);
    }
  }


  /**
   * Starts a program.
   */
  @POST
  @Path("/apps/{app-id}/{type}/{id}/start")
  public void startProgram(HttpRequest request, HttpResponder responder,
                           @PathParam("app-id") final String appId,
                           @PathParam("type") final String type,
                           @PathParam("id") final String id) {
    programLifecycleHttpHandler.performAction(RESTMigrationUtils.rewriteV2RequestToV3(request), responder,
                                              Constants.DEFAULT_NAMESPACE, appId, type, id, "start");
  }

  /**
   * Starts a program with debugging enabled.
   */
  @POST
  @Path("/apps/{app-id}/{type}/{id}/debug")
  public void debugProgram(HttpRequest request, HttpResponder responder,
                           @PathParam("app-id") final String appId,
                           @PathParam("type") final String type,
                           @PathParam("id") final String id) {
    programLifecycleHttpHandler.performAction(RESTMigrationUtils.rewriteV2RequestToV3(request), responder,
                                              Constants.DEFAULT_NAMESPACE, appId, type, id, "debug");
  }

  /**
   * Stops a program.
   */
  @POST
  @Path("/apps/{app-id}/{type}/{id}/stop")
  public void stopProgram(HttpRequest request, HttpResponder responder,
                          @PathParam("app-id") final String appId,
                          @PathParam("type") final String type,
                          @PathParam("id") final String id) {
    programLifecycleHttpHandler.performAction(RESTMigrationUtils.rewriteV2RequestToV3(request), responder,
                                              Constants.DEFAULT_NAMESPACE, appId, type, id, "stop");
  }

  /**
   * Returns program runs based on options it returns either currently running or completed or failed.
   * Default it returns all.
   */
  @GET
  @Path("/apps/{app-id}/{runnable-type}/{runnable-id}/runs")
  public void runnableHistory(HttpRequest request, HttpResponder responder,
                              @PathParam("app-id") String appId,
                              @PathParam("runnable-type") String runnableType,
                              @PathParam("runnable-id") String runnableId,
                              @QueryParam("status") String status,
                              @QueryParam("start") String startTs,
                              @QueryParam("end") String endTs,
                              @QueryParam("limit") @DefaultValue("100") final int resultLimit) {
    programLifecycleHttpHandler.runnableHistory(RESTMigrationUtils.rewriteV2RequestToV3(request), responder,
                                                Constants.DEFAULT_NAMESPACE, appId, runnableType, runnableId,
                                                status, startTs, endTs, resultLimit);
  }

  /**
   * Get runnable runtime args.
   */
  @GET
  @Path("/apps/{app-id}/{runnable-type}/{runnable-id}/runtimeargs")
  public void getRunnableRuntimeArgs(HttpRequest request, HttpResponder responder,
                                     @PathParam("app-id") final String appId,
                                     @PathParam("runnable-type") final String runnableType,
                                     @PathParam("runnable-id") final String runnableId) {
    programLifecycleHttpHandler.getRunnableRuntimeArgs(RESTMigrationUtils.rewriteV2RequestToV3(request), responder,
                                                       Constants.DEFAULT_NAMESPACE, appId, runnableType, runnableId);
  }

  /**
   * Save runnable runtime args.
   */
  @PUT
  @Path("/apps/{app-id}/{runnable-type}/{runnable-id}/runtimeargs")
  public void saveRunnableRuntimeArgs(HttpRequest request, HttpResponder responder,
                                      @PathParam("app-id") final String appId,
                                      @PathParam("runnable-type") final String runnableType,
                                      @PathParam("runnable-id") final String runnableId) {
    programLifecycleHttpHandler.saveRunnableRuntimeArgs(RESTMigrationUtils.rewriteV2RequestToV3(request), responder,
                                                        Constants.DEFAULT_NAMESPACE, appId, runnableType, runnableId);
  }

  /**
   * Gets number of instances for a worker.
   */
  @GET
  @Path("/apps/{app-id}/workers/{worker-id}/instances")
  public void getWorkerInstances(HttpRequest request, HttpResponder responder, @PathParam("app-id") final String appId,
                                 @PathParam("worker-id") final String workerId) {
    programLifecycleHttpHandler.getWorkerInstances(RESTMigrationUtils.rewriteV2RequestToV3(request), responder,
                                                   Constants.DEFAULT_NAMESPACE, appId, workerId);
  }

  /**
   * Sets number of instances for a worker.
   */
  @PUT
  @Path("/apps/{app-id}/workers/{worker-id}/instances")
  public void setWorkerInstances(HttpRequest request, HttpResponder responder, @PathParam("app-id") final String appId,
                                 @PathParam("worker-id") final String workerId) {
    programLifecycleHttpHandler.setWorkerInstances(RESTMigrationUtils.rewriteV2RequestToV3(request), responder,
                                                   Constants.DEFAULT_NAMESPACE, appId, workerId);
  }

  /**
   * Returns number of instances for a procedure.
   */
  @GET
  @Path("/apps/{app-id}/procedures/{procedure-id}/instances")
  public void getProcedureInstances(HttpRequest request, HttpResponder responder,
                                    @PathParam("app-id") final String appId,
                                    @PathParam("procedure-id") final String procedureId) {
    try {
      String accountId = getAuthenticatedAccountId(request);
      Id.Program programId = Id.Program.from(accountId, appId, procedureId);

      if (!store.programExists(programId, ProgramType.PROCEDURE)) {
        responder.sendString(HttpResponseStatus.NOT_FOUND, "Runnable not found");
        return;
      }

      int count = getProcedureInstances(programId);
      responder.sendJson(HttpResponseStatus.OK, new Instances(count));
    } catch (SecurityException e) {
      responder.sendStatus(HttpResponseStatus.UNAUTHORIZED);
    } catch (Throwable throwable) {
      LOG.error("Got exception : ", throwable);
      responder.sendStatus(HttpResponseStatus.INTERNAL_SERVER_ERROR);
    }
  }

  /**
   * Sets number of instances for a procedure.
   */
  @PUT
  @Path("/apps/{app-id}/procedures/{procedure-id}/instances")
  public void setProcedureInstances(HttpRequest request, HttpResponder responder,
                                    @PathParam("app-id") final String appId,
                                    @PathParam("procedure-id") final String procedureId) {
    try {
      String accountId = getAuthenticatedAccountId(request);
      Id.Program programId = Id.Program.from(accountId, appId, procedureId);

      if (!store.programExists(programId, ProgramType.PROCEDURE)) {
        responder.sendString(HttpResponseStatus.NOT_FOUND, "Runnable not found");
        return;
      }

      int instances = getInstances(request);
      if (instances < 1) {
        responder.sendString(HttpResponseStatus.BAD_REQUEST, "Instance count should be greater than 0");
        return;
      }

      setProcedureInstances(programId, instances);
      responder.sendStatus(HttpResponseStatus.OK);
    } catch (SecurityException e) {
      responder.sendStatus(HttpResponseStatus.UNAUTHORIZED);
    } catch (Throwable throwable) {
      LOG.error("Got exception : ", throwable);
      responder.sendStatus(HttpResponseStatus.INTERNAL_SERVER_ERROR);
    }
  }

  /**
   * TODO: This method should move to {@link ProgramLifecycleHttpHandler} when set and get instances v3 APIs are
   * implemented.
   */
  private void setProcedureInstances(Id.Program programId, int instances) throws Exception {
    try {
      store.setProcedureInstances(programId, instances);
      ProgramRuntimeService.RuntimeInfo runtimeInfo =
        programLifecycleHttpHandler.findRuntimeInfo(programId, ProgramType.PROCEDURE);
      if (runtimeInfo != null) {
        runtimeInfo.getController().command(ProgramOptionConstants.INSTANCES,
                                            ImmutableMap.of(programId.getId(), instances)).get();
      }
    } catch (Throwable throwable) {
      LOG.warn("Exception when setting instances for {}.{} to {}. {}",
               programId.getId(), ProgramType.PROCEDURE.getPrettyName(), throwable.getMessage(), throwable);
      throw new Exception(throwable.getMessage());
    }
  }

  private int getProcedureInstances(Id.Program programId) throws Exception {
    try {
      return store.getProcedureInstances(programId);
    } catch (Throwable throwable) {
      LOG.warn("Exception when getting instances for {}.{} to {}.{}",
               programId.getId(), ProgramType.PROCEDURE.getPrettyName(), throwable.getMessage(), throwable);
      throw new Exception(throwable.getMessage());
    }
  }

  /**
   * Returns number of instances for a flowlet within a flow.
   */
  @GET
  @Path("/apps/{app-id}/flows/{flow-id}/flowlets/{flowlet-id}/instances")
  public void getFlowletInstances(HttpRequest request, HttpResponder responder,
                                  @PathParam("app-id") String appId, @PathParam("flow-id") String flowId,
                                  @PathParam("flowlet-id") String flowletId) {
    programLifecycleHttpHandler.getFlowletInstances(RESTMigrationUtils.rewriteV2RequestToV3(request), responder,
                                                    Constants.DEFAULT_NAMESPACE, appId, flowId, flowletId);
  }

  /**
   * Returns the number of instances for all program runnables that are passed into the data. The data is an array of
   * Json objects where each object must contain the following three elements: appId, programType, and programId
   * (flow name, service name, or procedure name). Retrieving instances only applies to flows, procedures, and user
   * services. For flows and procedures, another parameter, "runnableId", must be provided. This corresponds to the
   * flowlet/runnable for which to retrieve the instances. This does not apply to procedures.
   *
   * Example input:
   * [{"appId": "App1", "programType": "Service", "programId": "Service1", "runnableId": "Runnable1"},
   *  {"appId": "App1", "programType": "Procedure", "programId": "Proc2"},
   *  {"appId": "App2", "programType": "Flow", "programId": "Flow1", "runnableId": "Flowlet1"}]
   *
   * The response will be an array of JsonObjects each of which will contain the three input parameters
   * as well as 3 fields:
   * "provisioned" which maps to the number of instances actually provided for the input runnable,
   * "requested" which maps to the number of instances the user has requested for the input runnable,
   * "statusCode" which maps to the http status code for the data in that JsonObjects. (200, 400, 404)
   * If an error occurs in the input (i.e. in the example above, Flowlet1 does not exist), then all JsonObjects for
   * which the parameters have a valid instances will have the provisioned and requested fields status code fields
   * but all JsonObjects for which the parameters are not valid will have an error message and statusCode.
   *
   * E.g. given the above data, if there is no Flowlet1, then the response would be 200 OK with following possible data:
   * [{"appId": "App1", "programType": "Service", "programId": "Service1", "runnableId": "Runnable1",
   *   "statusCode": 200, "provisioned": 2, "requested": 2},
   *  {"appId": "App1", "programType": "Procedure", "programId": "Proc2", "statusCode": 200, "provisioned": 1,
   *   "requested": 3},
   *  {"appId": "App2", "programType": "Flow", "programId": "Flow1", "runnableId": "Flowlet1", "statusCode": 404,
   *   "error": "Runnable": Flowlet1 not found"}]
   *
   * @param request
   * @param responder
   */
  @POST
  @Path("/instances")
  public void getInstances(HttpRequest request, HttpResponder responder) {
    programLifecycleHttpHandler.getInstances(RESTMigrationUtils.rewriteV2RequestToV3(request), responder,
                                             Constants.DEFAULT_NAMESPACE);
  }

  /**
   * Returns the status for all programs that are passed into the data. The data is an array of Json objects
   * where each object must contain the following three elements: appId, programType, and programId
   * (flow name, service name, etc.).
   * <p/>
   * Example input:
   * [{"appId": "App1", "programType": "Service", "programId": "Service1"},
   * {"appId": "App1", "programType": "Procedure", "programId": "Proc2"},
   * {"appId": "App2", "programType": "Flow", "programId": "Flow1"}]
   * <p/>
   * The response will be an array of JsonObjects each of which will contain the three input parameters
   * as well as 2 fields, "status" which maps to the status of the program and "statusCode" which maps to the
   * status code for the data in that JsonObjects. If an error occurs in the
   * input (i.e. in the example above, App2 does not exist), then all JsonObjects for which the parameters
   * have a valid status will have the status field but all JsonObjects for which the parameters do not have a valid
   * status will have an error message and statusCode.
   * <p/>
   * For example, if there is no App2 in the data above, then the response would be 200 OK with following possible data:
   * [{"appId": "App1", "programType": "Service", "programId": "Service1", "statusCode": 200, "status": "RUNNING"},
   * {"appId": "App1", "programType": "Procedure", "programId": "Proc2"}, "statusCode": 200, "status": "STOPPED"},
   * {"appId":"App2", "programType":"Flow", "programId":"Flow1", "statusCode":404, "error": "App: App2 not found"}]
   *
   * @param request
   * @param responder
   */
  @POST
  @Path("/status")
  public void getStatuses(HttpRequest request, HttpResponder responder) {
    programLifecycleHttpHandler.getStatuses(RESTMigrationUtils.rewriteV2RequestToV3(request), responder,
                                            Constants.DEFAULT_NAMESPACE);
  }

  /**
   * Increases number of instance for a flowlet within a flow.
   */
  @PUT
  @Path("/apps/{app-id}/flows/{flow-id}/flowlets/{flowlet-id}/instances")
  public void setFlowletInstances(HttpRequest request, HttpResponder responder,
                                  @PathParam("app-id") String appId, @PathParam("flow-id") String flowId,
                                  @PathParam("flowlet-id") String flowletId) {
    programLifecycleHttpHandler.setFlowletInstances(RESTMigrationUtils.rewriteV2RequestToV3(request), responder,
                                                    Constants.DEFAULT_NAMESPACE, appId, flowId, flowletId);
  }

  /**
   * Changes input stream for a flowlet connection.
   */
  @PUT
  @Path("/apps/{app-id}/flows/{flow-id}/flowlets/{flowlet-id}/connections/{stream-id}")
  public void changeFlowletStreamConnection(HttpRequest request, HttpResponder responder,
                                            @PathParam("app-id") String appId,
                                            @PathParam("flow-id") String flowId,
                                            @PathParam("flowlet-id") String flowletId,
                                            @PathParam("stream-id") String streamId) throws IOException {
    programLifecycleHttpHandler.changeFlowletStreamConnection(RESTMigrationUtils.rewriteV2RequestToV3(request),
                                                              responder, Constants.DEFAULT_NAMESPACE,
                                                              appId, flowId, flowletId, streamId);
  }

  /**
   * Deploys an application with the specified name.
   */
  @PUT
  @Path("/apps/{app-id}")
  public BodyConsumer deploy(HttpRequest request, HttpResponder responder, @PathParam("app-id") final String appId,
                             @HeaderParam(ARCHIVE_NAME_HEADER) final String archiveName) {
<<<<<<< HEAD
    return appLifecycleHttpHandler.deploy(rewriteRequest(request), responder, Constants.DEFAULT_NAMESPACE, appId,
                                            archiveName);
=======
    try {
      return appLifecycleHttpHandler.deploy(RESTMigrationUtils.rewriteV2RequestToV3(request), responder,
                                            Constants.DEFAULT_NAMESPACE, appId, archiveName);
    } catch (Exception ex) {
      responder.sendString(HttpResponseStatus.INTERNAL_SERVER_ERROR, "Deploy failed: {}" + ex.getMessage());
      return null;
    }

>>>>>>> bf1de08f
  }

  /**
   * Deploys an application.
   */
  @POST
  @Path("/apps")
  public BodyConsumer deploy(HttpRequest request, HttpResponder responder,
                             @HeaderParam(ARCHIVE_NAME_HEADER) final String archiveName) {
    // null means use name provided by app spec
<<<<<<< HEAD
    return appLifecycleHttpHandler.deploy(rewriteRequest(request), responder, Constants.DEFAULT_NAMESPACE, null,
                                          archiveName);
=======
    try {
      return appLifecycleHttpHandler.deploy(RESTMigrationUtils.rewriteV2RequestToV3(request), responder,
                                            Constants.DEFAULT_NAMESPACE, null, archiveName);
    } catch (Exception ex) {
      responder.sendString(HttpResponseStatus.INTERNAL_SERVER_ERROR, "Deploy failed: " + ex.getMessage());
      return null;
    }
>>>>>>> bf1de08f
  }

  /**
   * Returns next scheduled runtime of a workflow.
   */
  @GET
  @Path("/apps/{app-id}/workflows/{workflow-id}/nextruntime")
  public void getScheduledRunTime(HttpRequest request, HttpResponder responder,
                                  @PathParam("app-id") String appId,
                                  @PathParam("workflow-id") String workflowId) {
    programLifecycleHttpHandler.getScheduledRunTime(RESTMigrationUtils.rewriteV2RequestToV3(request), responder,
                                                    Constants.DEFAULT_NAMESPACE, appId, workflowId);
  }

  /**
   * Returns the schedule ids for a given workflow.
   */
  @GET
  @Path("/apps/{app-id}/workflows/{workflow-id}/schedules")
  public void getWorkflowSchedules(HttpRequest request, HttpResponder responder,
                                   @PathParam("app-id") String appId,
                                   @PathParam("workflow-id") String workflowId) {
    programLifecycleHttpHandler.getWorkflowSchedules(RESTMigrationUtils.rewriteV2RequestToV3(request), responder,
                                                     Constants.DEFAULT_NAMESPACE, appId, workflowId);
  }

  /**
   * Suspend a schedule.
   */
  @POST
  @Path("/apps/{app-id}/schedules/{schedule-name}/suspend")
  public void suspendSchedule(HttpRequest request, HttpResponder responder,
                                      @PathParam("app-id") String appId,
                                      @PathParam("schedule-name") String scheduleName) {
    programLifecycleHttpHandler.performAction(RESTMigrationUtils.rewriteV2RequestToV3(request), responder,
                                              Constants.DEFAULT_NAMESPACE, appId, "schedules", scheduleName, "suspend");
  }

  /**
   * Resume a schedule.
   */
  @POST
  @Path("/apps/{app-id}/schedules/{schedule-name}/resume")
  public void resumeSchedule(HttpRequest request, HttpResponder responder,
                                     @PathParam("app-id") String appId,
                                     @PathParam("schedule-name") String scheduleName) {
    programLifecycleHttpHandler.performAction(RESTMigrationUtils.rewriteV2RequestToV3(request), responder,
                                              Constants.DEFAULT_NAMESPACE, appId, "schedules", scheduleName, "resume");
  }

  /**
   * Procedures directly execute v2 calls, they do not delegate to v3 handlers since they are deprecated
   */
  @GET
  @Path("/apps/{app-id}/procedures/{procedure-id}/live-info")
  @SuppressWarnings("unused")
  public void procedureLiveInfo(HttpRequest request, HttpResponder responder,
                                @PathParam("app-id") String appId,
                                @PathParam("procedure-id") String procedureId) {
    getLiveInfo(request, responder, Constants.DEFAULT_NAMESPACE, appId, procedureId, ProgramType.PROCEDURE,
                runtimeService);
  }

  @GET
  @Path("/apps/{app-id}/flows/{flow-id}/live-info")
  @SuppressWarnings("unused")
  public void flowLiveInfo(HttpRequest request, HttpResponder responder,
                           @PathParam("app-id") String appId,
                           @PathParam("flow-id") String flowId) {
    programLifecycleHttpHandler.liveInfo(RESTMigrationUtils.rewriteV2RequestToV3(request), responder,
                                         Constants.DEFAULT_NAMESPACE,
                                         appId, ProgramType.FLOW.getCategoryName(), flowId);
  }

  /**
   * Returns specification of a runnable - flow.
   */
  @GET
  @Path("/apps/{app-id}/flows/{flow-id}")
  public void flowSpecification(HttpRequest request, HttpResponder responder,
                                @PathParam("app-id") String appId,
                                @PathParam("flow-id") String flowId) {
    programLifecycleHttpHandler.runnableSpecification(RESTMigrationUtils.rewriteV2RequestToV3(request), responder,
                                                      Constants.DEFAULT_NAMESPACE,
                                                      appId, ProgramType.FLOW.getCategoryName(), flowId);
  }

  /**
   * Returns specification of procedure.
   */
  @GET
  @Path("/apps/{app-id}/procedures/{procedure-id}")
  public void procedureSpecification(HttpRequest request, HttpResponder responder,
                                     @PathParam("app-id") String appId,
                                     @PathParam("procedure-id") String procId) {
    programLifecycleHttpHandler.runnableSpecification(RESTMigrationUtils.rewriteV2RequestToV3(request), responder,
                                                      Constants.DEFAULT_NAMESPACE,
                                                      appId, ProgramType.PROCEDURE.getCategoryName(), procId);
  }

  /**
   * Returns specification of mapreduce.
   */
  @GET
  @Path("/apps/{app-id}/mapreduce/{mapreduce-id}")
  public void mapreduceSpecification(HttpRequest request, HttpResponder responder,
                                     @PathParam("app-id") final String appId,
                                     @PathParam("mapreduce-id")final String mapreduceId) {
    programLifecycleHttpHandler.runnableSpecification(RESTMigrationUtils.rewriteV2RequestToV3(request), responder,
                                                      Constants.DEFAULT_NAMESPACE,
                                                      appId, ProgramType.MAPREDUCE.getCategoryName(), mapreduceId);
  }

  /**
   * Returns specification of spark program.
   */
  @GET
  @Path("/apps/{app-id}/spark/{spark-id}")
  public void sparkSpecification(HttpRequest request, HttpResponder responder,
                                 @PathParam("app-id") final String appId,
                                 @PathParam("spark-id")final String sparkId) {
    programLifecycleHttpHandler.runnableSpecification(RESTMigrationUtils.rewriteV2RequestToV3(request), responder,
                                                      Constants.DEFAULT_NAMESPACE,
                                                      appId, ProgramType.SPARK.getCategoryName(), sparkId);
  }

  /**
   * Returns specification of workflow.
   */
  @GET
  @Path("/apps/{app-id}/workflows/{workflow-id}")
  public void workflowSpecification(HttpRequest request, HttpResponder responder,
                                    @PathParam("app-id") final String appId,
                                    @PathParam("workflow-id")final String workflowId) {
    programLifecycleHttpHandler.runnableSpecification(RESTMigrationUtils.rewriteV2RequestToV3(request), responder,
                                                      Constants.DEFAULT_NAMESPACE,
                                                      appId, ProgramType.WORKFLOW.getCategoryName(), workflowId);
  }

  @GET
  @Path("/apps/{app-id}/services/{service-id}")
  public void serviceSpecification(HttpRequest request, HttpResponder responder,
                                   @PathParam("app-id") String appId,
                                   @PathParam("service-id") String serviceId) {
    programLifecycleHttpHandler.runnableSpecification(RESTMigrationUtils.rewriteV2RequestToV3(request), responder,
                                                      Constants.DEFAULT_NAMESPACE,
                                                      appId, ProgramType.SERVICE.getCategoryName(), serviceId);
  }

  /**
   * Delete an application specified by appId.
   */
  @DELETE
  @Path("/apps/{app-id}")
  public void deleteApp(HttpRequest request, HttpResponder responder,
                        @PathParam("app-id") final String appId) {
    appLifecycleHttpHandler.deleteApp(RESTMigrationUtils.rewriteV2RequestToV3(request), responder,
                                      Constants.DEFAULT_NAMESPACE, appId);
  }

  /**
   * Deletes all applications in CDAP.
   */
  @DELETE
  @Path("/apps")
  public void deleteAllApps(HttpRequest request, HttpResponder responder) {
    appLifecycleHttpHandler.deleteAllApps(RESTMigrationUtils.rewriteV2RequestToV3(request), responder,
                                          Constants.DEFAULT_NAMESPACE);
  }

  /**
   * Deletes queues.
   */
  @DELETE
  @Path("/apps/{app-id}/flows/{flow-id}/queues")
  public void deleteFlowQueues(HttpRequest request, HttpResponder responder,
                               @PathParam("app-id") String appId,
                               @PathParam("flow-id") String flowId) {
    programLifecycleHttpHandler.deleteFlowQueues(RESTMigrationUtils.rewriteV2RequestToV3(request), responder,
                                                 Constants.DEFAULT_NAMESPACE, appId, flowId);
  }

  @DELETE
  @Path("/queues")
  public void deleteQueues(HttpRequest request, HttpResponder responder) {
    programLifecycleHttpHandler.deleteQueues(RESTMigrationUtils.rewriteV2RequestToV3(request), responder,
                                             Constants.DEFAULT_NAMESPACE);
  }

  @DELETE
  @Path("/streams")
  public void deleteStreams(HttpRequest request, HttpResponder responder) {
    try {
      streamAdmin.dropAll();
      responder.sendStatus(HttpResponseStatus.OK);
    } catch (Exception e) {
      LOG.error("Error while deleting streams", e);
      responder.sendString(HttpResponseStatus.INTERNAL_SERVER_ERROR, e.getMessage());
    }
  }

  @GET
  @Path("/apps/{app-id}/workflows/{workflow-name}/current")
  public void workflowStatus(HttpRequest request, HttpResponder responder,
                             @PathParam("app-id") String appId, @PathParam("workflow-name") String workflowName) {
    programLifecycleHttpHandler.workflowStatus(RESTMigrationUtils.rewriteV2RequestToV3(request), responder,
                                               Constants.DEFAULT_NAMESPACE, appId, workflowName);
  }

  /**
   * Returns a list of flows associated with an account.
   */
  @GET
  @Path("/flows")
  public void getAllFlows(HttpRequest request, HttpResponder responder) {
    programLifecycleHttpHandler.getAllFlows(RESTMigrationUtils.rewriteV2RequestToV3(request), responder,
                                            Constants.DEFAULT_NAMESPACE);
  }

  /**
   * Returns a list of procedures associated with an account.
   */
  @GET
  @Path("/procedures")
  public void getAllProcedures(HttpRequest request, HttpResponder responder) {
    programLifecycleHttpHandler.getAllProcedures(RESTMigrationUtils.rewriteV2RequestToV3(request), responder,
                                                 Constants.DEFAULT_NAMESPACE);
  }

  /**
   * Returns a list of map/reduces associated with an account.
   */
  @GET
  @Path("/mapreduce")
  public void getAllMapReduce(HttpRequest request, HttpResponder responder) {
    programLifecycleHttpHandler.getAllMapReduce(RESTMigrationUtils.rewriteV2RequestToV3(request), responder,
                                                Constants.DEFAULT_NAMESPACE);
  }

  /**
   * Returns a list of spark jobs associated with an account.
   */
  @GET
  @Path("/spark")
  public void getAllSpark(HttpRequest request, HttpResponder responder) {
    programLifecycleHttpHandler.getAllSpark(RESTMigrationUtils.rewriteV2RequestToV3(request), responder,
                                            Constants.DEFAULT_NAMESPACE);
  }

  /**
   * Returns a list of worker jobs associated with an account.
   */
  @GET
  @Path("/workers")
  public void getAllWorkers(HttpRequest request, HttpResponder responder) {
    programLifecycleHttpHandler.getAllWorkers(RESTMigrationUtils.rewriteV2RequestToV3(request), responder,
                                              Constants.DEFAULT_NAMESPACE);
  }

  /**
   * Returns a list of workflows associated with an account.
   */
  @GET
  @Path("/workflows")
  public void getAllWorkflows(HttpRequest request, HttpResponder responder) {
    programLifecycleHttpHandler.getAllWorkflows(RESTMigrationUtils.rewriteV2RequestToV3(request), responder,
                                                Constants.DEFAULT_NAMESPACE);
  }

  /**
   * Returns a list of applications associated with an account.
   */
  @GET
  @Path("/apps")
  public void getAllApps(HttpRequest request, HttpResponder responder) {
    appLifecycleHttpHandler.getAllApps(RESTMigrationUtils.rewriteV2RequestToV3(request), responder,
                                       Constants.DEFAULT_NAMESPACE);
  }

  /**
   * Returns the info associated with the application.
   */
  @GET
  @Path("/apps/{app-id}")
  public void getAppInfo(HttpRequest request, HttpResponder responder,
                         @PathParam("app-id") String appId) {
    appLifecycleHttpHandler.getAppInfo(RESTMigrationUtils.rewriteV2RequestToV3(request), responder,
                                       Constants.DEFAULT_NAMESPACE, appId);
  }

  /**
   * Returns a list of flows associated with account & application.
   */
  @GET
  @Path("/apps/{app-id}/flows")
  public void getFlowsByApp(HttpRequest request, HttpResponder responder,
                            @PathParam("app-id") String appId) {
    programLifecycleHttpHandler.getFlowsByApp(RESTMigrationUtils.rewriteV2RequestToV3(request), responder,
                                              Constants.DEFAULT_NAMESPACE, appId);
  }

  /**
   * Returns a list of procedure associated with account & application.
   */
  @GET
  @Path("/apps/{app-id}/procedures")
  public void getProceduresByApp(HttpRequest request, HttpResponder responder,
                                 @PathParam("app-id") String appId) {
    programLifecycleHttpHandler.getProgramsByApp(responder,
                                                 Constants.DEFAULT_NAMESPACE,
                                                 appId, ProgramType.PROCEDURE.getCategoryName());
  }

  /**
   * Returns a list of mapreduce associated with account & application.
   */
  @GET
  @Path("/apps/{app-id}/mapreduce")
  public void getMapreduceByApp(HttpRequest request, HttpResponder responder,
                                @PathParam("app-id") String appId) {
    programLifecycleHttpHandler.getMapreduceByApp(RESTMigrationUtils.rewriteV2RequestToV3(request), responder,
                                                 Constants.DEFAULT_NAMESPACE, appId);
  }

  /**
   * Returns a list of spark jobs associated with account & application.
   */
  @GET
  @Path("/apps/{app-id}/spark")
  public void getSparkByApp(HttpRequest request, HttpResponder responder,
                            @PathParam("app-id") String appId) {
    programLifecycleHttpHandler.getSparkByApp(RESTMigrationUtils.rewriteV2RequestToV3(request), responder,
                                              Constants.DEFAULT_NAMESPACE, appId);
  }

  /**
   * Returns a list of workflows associated with account & application.
   */
  @GET
  @Path("/apps/{app-id}/workflows")
  public void getWorkflowsByApp(HttpRequest request, HttpResponder responder,
                                @PathParam("app-id") String appId) {
    programLifecycleHttpHandler.getWorkflowsByApp(RESTMigrationUtils.rewriteV2RequestToV3(request), responder,
                                                 Constants.DEFAULT_NAMESPACE, appId);
  }

  /**
   * Returns a list of workers associated with account & application.
   */
  @GET
  @Path("/apps/{app-id}/workers")
  public void getWorkersByApp(HttpRequest request, HttpResponder responder, @PathParam("app-id") String appId) {
    programLifecycleHttpHandler.getWorkersByApp(RESTMigrationUtils.rewriteV2RequestToV3(request), responder,
                                                Constants.DEFAULT_NAMESPACE, appId);
  }

  /**
   * Returns a list of streams associated with account.
   */
  @GET
  @Path("/streams")
  public void getStreams(HttpRequest request, HttpResponder responder) {
    appFabricDataHttpHandler.getStreams(RESTMigrationUtils.rewriteV2RequestToV3(request), responder,
                                        Constants.DEFAULT_NAMESPACE);
  }

  /**
   * Returns a stream associated with account.
   */
  @GET
  @Path("/streams/{stream-id}")
  public void getStreamSpecification(HttpRequest request, HttpResponder responder,
                                     @PathParam("stream-id") final String streamId) {
    dataList(request, responder, store, dsFramework, Data.STREAM, Constants.DEFAULT_NAMESPACE, streamId, null);
  }

  /**
   * Returns a list of streams associated with application.
   */
  @GET
  @Path("/apps/{app-id}/streams")
  public void getStreamsByApp(HttpRequest request, HttpResponder responder,
                              @PathParam("app-id") final String appId) {
    appFabricDataHttpHandler.getStreamsByApp(RESTMigrationUtils.rewriteV2RequestToV3(request), responder,
                                             Constants.DEFAULT_NAMESPACE, appId);
  }

  /**
   * Returns a list of dataset associated with account.
   */
  @GET
  @Path("/datasets")
  public void getDatasets(HttpRequest request, HttpResponder responder) {
    appFabricDataHttpHandler.getDatasets(RESTMigrationUtils.rewriteV2RequestToV3(request), responder,
                                         Constants.DEFAULT_NAMESPACE);
  }

  /**
   * Returns a dataset associated with account.
   */
  @GET
  @Path("/datasets/{dataset-id}")
  public void getDatasetSpecification(HttpRequest request, HttpResponder responder,
                                      @PathParam("dataset-id") final String datasetId) {
    appFabricDataHttpHandler.getDatasetSpecification(RESTMigrationUtils.rewriteV2RequestToV3(request), responder,
                                                     Constants.DEFAULT_NAMESPACE, datasetId);
  }

  /**
   * Returns a list of dataset associated with application.
   */
  @GET
  @Path("/apps/{app-id}/datasets")
  public void getDatasetsByApp(HttpRequest request, HttpResponder responder,
                               @PathParam("app-id") final String appId) {
    appFabricDataHttpHandler.getDatasetsByApp(RESTMigrationUtils.rewriteV2RequestToV3(request), responder,
                                              Constants.DEFAULT_NAMESPACE, appId);
  }

  /**
   * Returns all flows associated with a stream.
   */
  @GET
  @Path("/streams/{stream-id}/flows")
  public void getFlowsByStream(HttpRequest request, HttpResponder responder,
                               @PathParam("stream-id") final String streamId) {
    appFabricDataHttpHandler.getFlowsByStream(RESTMigrationUtils.rewriteV2RequestToV3(request), responder,
                                              Constants.DEFAULT_NAMESPACE, streamId);
  }

  /**
   * Returns all flows associated with a dataset.
   */
  @GET
  @Path("/datasets/{dataset-id}/flows")
  public void getFlowsByDataset(HttpRequest request, HttpResponder responder,
                                @PathParam("dataset-id") final String datasetId) {
    appFabricDataHttpHandler.getProgramsByDataset(RESTMigrationUtils.rewriteV2RequestToV3(request), responder,
                                                  Constants.DEFAULT_NAMESPACE,
                                                  datasetId, ProgramType.FLOW.getCategoryName());
  }

  /**
   * DO NOT DOCUMENT THIS API.
   */
  @POST
  @Path("/unrecoverable/reset")
  public void resetCDAP(HttpRequest request, HttpResponder responder) {

    try {
      if (!configuration.getBoolean(Constants.Dangerous.UNRECOVERABLE_RESET,
                                    Constants.Dangerous.DEFAULT_UNRECOVERABLE_RESET)) {
        responder.sendStatus(HttpResponseStatus.FORBIDDEN);
        return;
      }
      String account = getAuthenticatedAccountId(request);
      final Id.Namespace namespaceId = Id.Namespace.from(account);

      // Check if any program is still running
      boolean appRunning = appLifecycleHttpHandler.checkAnyRunning(new Predicate<Id.Program>() {
        @Override
        public boolean apply(Id.Program programId) {
          return programId.getNamespaceId().equals(namespaceId.getId());
        }
      }, ProgramType.values());

      if (appRunning) {
        throw new Exception("Cannot reset while programs are running");
      }

      LOG.info("Deleting all data for account '" + account + "'.");

      // remove preferences stored at instance level
      preferencesStore.deleteProperties();

      // remove all data in consolesettings
      consoleSettingsStore.delete();

      dsFramework.deleteAllInstances(namespaceId);
      dsFramework.deleteAllModules(namespaceId);

      // todo: do efficiently and also remove timeseries metrics as well: CDAP-1125
      appLifecycleHttpHandler.deleteMetrics(account, null);
      // delete all meta data
      store.removeAll(namespaceId);
      // todo: delete only for specified account
      // delete queues and streams data
      queueAdmin.dropAll();
      streamAdmin.dropAll();

      LOG.info("All data for account '" + account + "' deleted.");
      responder.sendStatus(HttpResponseStatus.OK);
    } catch (SecurityException e) {
      responder.sendStatus(HttpResponseStatus.UNAUTHORIZED);
    } catch (Throwable e) {
      LOG.warn(e.getMessage(), e);
      responder.sendString(HttpResponseStatus.BAD_REQUEST,
                           String.format(UserMessages.getMessage(UserErrors.RESET_FAIL), e.getMessage()));
    }
  }

  /**
   * DO NOT DOCUMENT THIS API.
   */
  @DELETE
  @Path("/unrecoverable/data/datasets")
  public void deleteDatasets(HttpRequest request, HttpResponder responder) {

    try {
      if (!configuration.getBoolean(Constants.Dangerous.UNRECOVERABLE_RESET,
                                    Constants.Dangerous.DEFAULT_UNRECOVERABLE_RESET)) {
        responder.sendStatus(HttpResponseStatus.FORBIDDEN);
        return;
      }
      String account = getAuthenticatedAccountId(request);
      final Id.Namespace namespaceId = Id.Namespace.from(account);

      // Check if any program is still running
      boolean appRunning = appLifecycleHttpHandler.checkAnyRunning(new Predicate<Id.Program>() {
        @Override
        public boolean apply(Id.Program programId) {
          return programId.getNamespaceId().equals(namespaceId.getId());
        }
      }, ProgramType.values());

      if (appRunning) {
        throw new Exception("Cannot delete all datasets while programs are running");
      }

      LOG.info("Deleting all datasets for account '" + account + "'.");

      dsFramework.deleteAllInstances(namespaceId);

      LOG.info("All datasets for account '" + account + "' deleted.");
      responder.sendStatus(HttpResponseStatus.OK);
    } catch (SecurityException e) {
      responder.sendStatus(HttpResponseStatus.UNAUTHORIZED);
    } catch (Throwable e) {
      LOG.warn(e.getMessage(), e);
      responder.sendString(HttpResponseStatus.BAD_REQUEST,
                           String.format(UserMessages.getMessage(UserErrors.DATASETS_DELETE_FAIL), e.getMessage()));
    }
  }
}<|MERGE_RESOLUTION|>--- conflicted
+++ resolved
@@ -606,19 +606,8 @@
   @Path("/apps/{app-id}")
   public BodyConsumer deploy(HttpRequest request, HttpResponder responder, @PathParam("app-id") final String appId,
                              @HeaderParam(ARCHIVE_NAME_HEADER) final String archiveName) {
-<<<<<<< HEAD
-    return appLifecycleHttpHandler.deploy(rewriteRequest(request), responder, Constants.DEFAULT_NAMESPACE, appId,
-                                            archiveName);
-=======
-    try {
-      return appLifecycleHttpHandler.deploy(RESTMigrationUtils.rewriteV2RequestToV3(request), responder,
-                                            Constants.DEFAULT_NAMESPACE, appId, archiveName);
-    } catch (Exception ex) {
-      responder.sendString(HttpResponseStatus.INTERNAL_SERVER_ERROR, "Deploy failed: {}" + ex.getMessage());
-      return null;
-    }
-
->>>>>>> bf1de08f
+    return appLifecycleHttpHandler.deploy(RESTMigrationUtils.rewriteV2RequestToV3(request), responder,
+                                          Constants.DEFAULT_NAMESPACE, appId, archiveName);
   }
 
   /**
@@ -629,18 +618,8 @@
   public BodyConsumer deploy(HttpRequest request, HttpResponder responder,
                              @HeaderParam(ARCHIVE_NAME_HEADER) final String archiveName) {
     // null means use name provided by app spec
-<<<<<<< HEAD
-    return appLifecycleHttpHandler.deploy(rewriteRequest(request), responder, Constants.DEFAULT_NAMESPACE, null,
-                                          archiveName);
-=======
-    try {
-      return appLifecycleHttpHandler.deploy(RESTMigrationUtils.rewriteV2RequestToV3(request), responder,
-                                            Constants.DEFAULT_NAMESPACE, null, archiveName);
-    } catch (Exception ex) {
-      responder.sendString(HttpResponseStatus.INTERNAL_SERVER_ERROR, "Deploy failed: " + ex.getMessage());
-      return null;
-    }
->>>>>>> bf1de08f
+    return appLifecycleHttpHandler.deploy(RESTMigrationUtils.rewriteV2RequestToV3(request), responder,
+                                          Constants.DEFAULT_NAMESPACE, null, archiveName);
   }
 
   /**
@@ -1078,9 +1057,8 @@
   @Path("/datasets/{dataset-id}/flows")
   public void getFlowsByDataset(HttpRequest request, HttpResponder responder,
                                 @PathParam("dataset-id") final String datasetId) {
-    appFabricDataHttpHandler.getProgramsByDataset(RESTMigrationUtils.rewriteV2RequestToV3(request), responder,
-                                                  Constants.DEFAULT_NAMESPACE,
-                                                  datasetId, ProgramType.FLOW.getCategoryName());
+    appFabricDataHttpHandler.getFlowsByDataset(RESTMigrationUtils.rewriteV2RequestToV3(request), responder,
+                                               Constants.DEFAULT_NAMESPACE, datasetId);
   }
 
   /**
