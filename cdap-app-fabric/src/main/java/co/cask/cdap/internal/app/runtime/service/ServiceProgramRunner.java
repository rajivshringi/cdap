--- conflicted
+++ resolved
@@ -103,13 +103,8 @@
 
     // Setup dataset framework context, if required
     if (datasetFramework instanceof ProgramContextAware) {
-<<<<<<< HEAD
-      ProgramId programId = program.getId().toEntityId();
+      ProgramId programId = program.getId();
       ((ProgramContextAware) datasetFramework).initContext(programId.run(runId));
-=======
-      ProgramId programId = program.getId();
-      ((ProgramContextAware) datasetFramework).initContext(programId.run(runId).toId());
->>>>>>> 4e1d9e8c
     }
 
     final PluginInstantiator pluginInstantiator = createPluginInstantiator(options, program.getClassLoader());
