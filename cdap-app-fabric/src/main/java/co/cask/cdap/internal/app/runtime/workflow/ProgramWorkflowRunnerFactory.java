--- conflicted
+++ resolved
@@ -66,19 +66,11 @@
     if (actionSpec.getProperties().containsKey(ProgramWorkflowAction.PROGRAM_TYPE)) {
       switch (SchedulableProgramType.valueOf(actionSpec.getProperties().get(ProgramWorkflowAction.PROGRAM_TYPE))) {
         case MAPREDUCE:
-<<<<<<< HEAD
-          return new MapReduceProgramWorkflowRunner(workflowSpec, programRunnerFactory, workflowProgram,
-                                                    workflowProgramOptions);
+          return new MapReduceProgramWorkflowRunner(workflowSpec, programRunnerFactory, workflowProgram, 
+                                                    workflowProgramOptions, token);
         case SPARK:
           return new SparkProgramWorkflowRunner(workflowSpec, programRunnerFactory, workflowProgram,
-                                                workflowProgramOptions);
-=======
-          return new MapReduceProgramWorkflowRunner(workflowSpec, programRunnerFactory, workflowProgram, runId,
-                                                    workflowProgramOptions, token);
-        case SPARK:
-          return new SparkProgramWorkflowRunner(workflowSpec, programRunnerFactory, workflowProgram, runId,
                                                 workflowProgramOptions, token);
->>>>>>> ca4e23f0
         default:
           LOG.debug("No workflow program runner found for this program");
       }
